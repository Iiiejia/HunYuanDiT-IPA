--- conflicted
+++ resolved
@@ -2872,15 +2872,9 @@
         "--full_bf16", action="store_true", help="bf16 training including gradients / 勾配も含めてbf16で学習する"
     )  # TODO move to SDXL training, because it is not supported by SD1/2
     parser.add_argument(
-<<<<<<< HEAD
-        "--fp8-base", action="store_true", help="use fp8 for base model / base modelにfp8を使う"
-    )
-    parser.add_argument(
         "--fp8_base", action="store_true", help="use fp8 for base model / base modelにfp8を使う"
     )
     parser.add_argument(
-=======
->>>>>>> 96d877be
         "--ddp_timeout", type=int, default=30, help="DDP timeout (min) / DDPのタイムアウト(min)",
     )
     parser.add_argument(
