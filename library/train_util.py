# common functions for training

import argparse
import ast
import asyncio
import datetime
import importlib
import json
import logging
import pathlib
import re
import shutil
import time
from typing import (
    Dict,
    List,
    NamedTuple,
    Optional,
    Sequence,
    Tuple,
    Union,
)
from accelerate import Accelerator, InitProcessGroupKwargs, DistributedDataParallelKwargs, PartialState
import glob
import math
import os
import random
import hashlib
import subprocess
from io import BytesIO
import toml

from tqdm import tqdm

import torch
from library.device_utils import init_ipex, clean_memory_on_device

init_ipex()

from torch.nn.parallel import DistributedDataParallel as DDP
from torch.optim import Optimizer
from torchvision import transforms
from transformers import CLIPTokenizer, CLIPTextModel, CLIPTextModelWithProjection
import transformers
from diffusers.optimization import SchedulerType, TYPE_TO_SCHEDULER_FUNCTION
from diffusers import (
    StableDiffusionPipeline,
    DDPMScheduler,
    EulerAncestralDiscreteScheduler,
    DPMSolverMultistepScheduler,
    DPMSolverSinglestepScheduler,
    LMSDiscreteScheduler,
    PNDMScheduler,
    DDIMScheduler,
    EulerDiscreteScheduler,
    HeunDiscreteScheduler,
    KDPM2DiscreteScheduler,
    KDPM2AncestralDiscreteScheduler,
    AutoencoderKL,
)
from library import custom_train_functions
from library.original_unet import UNet2DConditionModel
from huggingface_hub import hf_hub_download
import numpy as np
from PIL import Image
import imagesize
import cv2
import safetensors.torch
from library.lpw_stable_diffusion import StableDiffusionLongPromptWeightingPipeline
import library.model_util as model_util
import library.huggingface_util as huggingface_util
import library.sai_model_spec as sai_model_spec
import library.deepspeed_utils as deepspeed_utils
from library.utils import setup_logging

setup_logging()
import logging

logger = logging.getLogger(__name__)
# from library.attention_processors import FlashAttnProcessor
# from library.hypernetwork import replace_attentions_for_hypernetwork
from library.original_unet import UNet2DConditionModel

# Tokenizer: checkpointから読み込むのではなくあらかじめ提供されているものを使う
TOKENIZER_PATH = "openai/clip-vit-large-patch14"
V2_STABLE_DIFFUSION_PATH = "stabilityai/stable-diffusion-2"  # ここからtokenizerだけ使う v2とv2.1はtokenizer仕様は同じ

HIGH_VRAM = False

# checkpointファイル名
EPOCH_STATE_NAME = "{}-{:06d}-state"
EPOCH_FILE_NAME = "{}-{:06d}"
EPOCH_DIFFUSERS_DIR_NAME = "{}-{:06d}"
LAST_STATE_NAME = "{}-state"
DEFAULT_EPOCH_NAME = "epoch"
DEFAULT_LAST_OUTPUT_NAME = "last"

DEFAULT_STEP_NAME = "at"
STEP_STATE_NAME = "{}-step{:08d}-state"
STEP_FILE_NAME = "{}-step{:08d}"
STEP_DIFFUSERS_DIR_NAME = "{}-step{:08d}"

# region dataset

IMAGE_EXTENSIONS = [".png", ".jpg", ".jpeg", ".webp", ".bmp", ".PNG", ".JPG", ".JPEG", ".WEBP", ".BMP"]

try:
    import pillow_avif

    IMAGE_EXTENSIONS.extend([".avif", ".AVIF"])
except:
    pass

# JPEG-XL on Linux
try:
    from jxlpy import JXLImagePlugin

    IMAGE_EXTENSIONS.extend([".jxl", ".JXL"])
except:
    pass

# JPEG-XL on Windows
try:
    import pillow_jxl

    IMAGE_EXTENSIONS.extend([".jxl", ".JXL"])
except:
    pass

IMAGE_TRANSFORMS = transforms.Compose(
    [
        transforms.ToTensor(),
        transforms.Normalize([0.5], [0.5]),
    ]
)

TEXT_ENCODER_OUTPUTS_CACHE_SUFFIX = "_te_outputs.npz"


class ImageInfo:
    def __init__(self, image_key: str, num_repeats: int, caption: str, is_reg: bool, absolute_path: str) -> None:
        self.image_key: str = image_key
        self.num_repeats: int = num_repeats
        self.caption: str = caption
        self.is_reg: bool = is_reg
        self.absolute_path: str = absolute_path
        self.image_size: Tuple[int, int] = None
        self.resized_size: Tuple[int, int] = None
        self.bucket_reso: Tuple[int, int] = None
        self.latents: torch.Tensor = None
        self.latents_flipped: torch.Tensor = None
        self.latents_npz: str = None
        self.latents_original_size: Tuple[int, int] = None  # original image size, not latents size
        self.latents_crop_ltrb: Tuple[int, int] = None  # crop left top right bottom in original pixel size, not latents size
        self.cond_img_path: str = None
        self.image: Optional[Image.Image] = None  # optional, original PIL Image
        # SDXL, optional
        self.text_encoder_outputs_npz: Optional[str] = None
        self.text_encoder_outputs1: Optional[torch.Tensor] = None
        self.text_encoder_outputs2: Optional[torch.Tensor] = None
        self.text_encoder_pool2: Optional[torch.Tensor] = None


class BucketManager:
    def __init__(self, no_upscale, max_reso, min_size, max_size, reso_steps) -> None:
        if max_size is not None:
            if max_reso is not None:
                assert max_size >= max_reso[0], "the max_size should be larger than the width of max_reso"
                assert max_size >= max_reso[1], "the max_size should be larger than the height of max_reso"
            if min_size is not None:
                assert max_size >= min_size, "the max_size should be larger than the min_size"

        self.no_upscale = no_upscale
        if max_reso is None:
            self.max_reso = None
            self.max_area = None
        else:
            self.max_reso = max_reso
            self.max_area = max_reso[0] * max_reso[1]
        self.min_size = min_size
        self.max_size = max_size
        self.reso_steps = reso_steps

        self.resos = []
        self.reso_to_id = {}
        self.buckets = []  # 前処理時は (image_key, image, original size, crop left/top)、学習時は image_key

    def add_image(self, reso, image_or_info):
        bucket_id = self.reso_to_id[reso]
        self.buckets[bucket_id].append(image_or_info)

    def shuffle(self):
        for bucket in self.buckets:
            random.shuffle(bucket)

    def sort(self):
        # 解像度順にソートする（表示時、メタデータ格納時の見栄えをよくするためだけ）。bucketsも入れ替えてreso_to_idも振り直す
        sorted_resos = self.resos.copy()
        sorted_resos.sort()

        sorted_buckets = []
        sorted_reso_to_id = {}
        for i, reso in enumerate(sorted_resos):
            bucket_id = self.reso_to_id[reso]
            sorted_buckets.append(self.buckets[bucket_id])
            sorted_reso_to_id[reso] = i

        self.resos = sorted_resos
        self.buckets = sorted_buckets
        self.reso_to_id = sorted_reso_to_id

    def make_buckets(self):
        resos = model_util.make_bucket_resolutions(self.max_reso, self.min_size, self.max_size, self.reso_steps)
        self.set_predefined_resos(resos)

    def set_predefined_resos(self, resos):
        # 規定サイズから選ぶ場合の解像度、aspect ratioの情報を格納しておく
        self.predefined_resos = resos.copy()
        self.predefined_resos_set = set(resos)
        self.predefined_aspect_ratios = np.array([w / h for w, h in resos])

    def add_if_new_reso(self, reso):
        if reso not in self.reso_to_id:
            bucket_id = len(self.resos)
            self.reso_to_id[reso] = bucket_id
            self.resos.append(reso)
            self.buckets.append([])
            # logger.info(reso, bucket_id, len(self.buckets))

    def round_to_steps(self, x):
        x = int(x + 0.5)
        return x - x % self.reso_steps

    def select_bucket(self, image_width, image_height):
        aspect_ratio = image_width / image_height
        if not self.no_upscale:
            # 拡大および縮小を行う
            # 同じaspect ratioがあるかもしれないので（fine tuningで、no_upscale=Trueで前処理した場合）、解像度が同じものを優先する
            reso = (image_width, image_height)
            if reso in self.predefined_resos_set:
                pass
            else:
                ar_errors = self.predefined_aspect_ratios - aspect_ratio
                predefined_bucket_id = np.abs(ar_errors).argmin()  # 当該解像度以外でaspect ratio errorが最も少ないもの
                reso = self.predefined_resos[predefined_bucket_id]

            ar_reso = reso[0] / reso[1]
            if aspect_ratio > ar_reso:  # 横が長い→縦を合わせる
                scale = reso[1] / image_height
            else:
                scale = reso[0] / image_width

            resized_size = (int(image_width * scale + 0.5), int(image_height * scale + 0.5))
            # logger.info(f"use predef, {image_width}, {image_height}, {reso}, {resized_size}")
        else:
            # 縮小のみを行う
            if image_width * image_height > self.max_area:
                # 画像が大きすぎるのでアスペクト比を保ったまま縮小することを前提にbucketを決める
                resized_width = math.sqrt(self.max_area * aspect_ratio)
                resized_height = self.max_area / resized_width
                assert abs(resized_width / resized_height - aspect_ratio) < 1e-2, "aspect is illegal"

                # リサイズ後の短辺または長辺をreso_steps単位にする：aspect ratioの差が少ないほうを選ぶ
                # 元のbucketingと同じロジック
                b_width_rounded = self.round_to_steps(resized_width)
                b_height_in_wr = self.round_to_steps(b_width_rounded / aspect_ratio)
                ar_width_rounded = b_width_rounded / b_height_in_wr

                b_height_rounded = self.round_to_steps(resized_height)
                b_width_in_hr = self.round_to_steps(b_height_rounded * aspect_ratio)
                ar_height_rounded = b_width_in_hr / b_height_rounded

                # logger.info(b_width_rounded, b_height_in_wr, ar_width_rounded)
                # logger.info(b_width_in_hr, b_height_rounded, ar_height_rounded)

                if abs(ar_width_rounded - aspect_ratio) < abs(ar_height_rounded - aspect_ratio):
                    resized_size = (b_width_rounded, int(b_width_rounded / aspect_ratio + 0.5))
                else:
                    resized_size = (int(b_height_rounded * aspect_ratio + 0.5), b_height_rounded)
                # logger.info(resized_size)
            else:
                resized_size = (image_width, image_height)  # リサイズは不要

            # 画像のサイズ未満をbucketのサイズとする（paddingせずにcroppingする）
            bucket_width = resized_size[0] - resized_size[0] % self.reso_steps
            bucket_height = resized_size[1] - resized_size[1] % self.reso_steps
            # logger.info(f"use arbitrary {image_width}, {image_height}, {resized_size}, {bucket_width}, {bucket_height}")

            reso = (bucket_width, bucket_height)

        self.add_if_new_reso(reso)

        ar_error = (reso[0] / reso[1]) - aspect_ratio
        return reso, resized_size, ar_error

    @staticmethod
    def get_crop_ltrb(bucket_reso: Tuple[int, int], image_size: Tuple[int, int]):
        # Stability AIの前処理に合わせてcrop left/topを計算する。crop rightはflipのaugmentationのために求める
        # Calculate crop left/top according to the preprocessing of Stability AI. Crop right is calculated for flip augmentation.

        bucket_ar = bucket_reso[0] / bucket_reso[1]
        image_ar = image_size[0] / image_size[1]
        if bucket_ar > image_ar:
            # bucketのほうが横長→縦を合わせる
            resized_width = bucket_reso[1] * image_ar
            resized_height = bucket_reso[1]
        else:
            resized_width = bucket_reso[0]
            resized_height = bucket_reso[0] / image_ar
        crop_left = (bucket_reso[0] - resized_width) // 2
        crop_top = (bucket_reso[1] - resized_height) // 2
        crop_right = crop_left + resized_width
        crop_bottom = crop_top + resized_height
        return crop_left, crop_top, crop_right, crop_bottom


class BucketBatchIndex(NamedTuple):
    bucket_index: int
    bucket_batch_size: int
    batch_index: int


class AugHelper:
    # albumentationsへの依存をなくしたがとりあえず同じinterfaceを持たせる

    def __init__(self):
        pass

    def color_aug(self, image: np.ndarray):
        # self.color_aug_method = albu.OneOf(
        #     [
        #         albu.HueSaturationValue(8, 0, 0, p=0.5),
        #         albu.RandomGamma((95, 105), p=0.5),
        #     ],
        #     p=0.33,
        # )
        hue_shift_limit = 8

        # remove dependency to albumentations
        if random.random() <= 0.33:
            if random.random() > 0.5:
                # hue shift
                hsv_img = cv2.cvtColor(image, cv2.COLOR_BGR2HSV)
                hue_shift = random.uniform(-hue_shift_limit, hue_shift_limit)
                if hue_shift < 0:
                    hue_shift = 180 + hue_shift
                hsv_img[:, :, 0] = (hsv_img[:, :, 0] + hue_shift) % 180
                image = cv2.cvtColor(hsv_img, cv2.COLOR_HSV2BGR)
            else:
                # random gamma
                gamma = random.uniform(0.95, 1.05)
                image = np.clip(image**gamma, 0, 255).astype(np.uint8)

        return {"image": image}

    def get_augmentor(self, use_color_aug: bool):  # -> Optional[Callable[[np.ndarray], Dict[str, np.ndarray]]]:
        return self.color_aug if use_color_aug else None


class BaseSubset:
    def __init__(
        self,
        image_dir: Optional[str],
        num_repeats: int,
        shuffle_caption: bool,
        caption_separator: str,
        keep_tokens: int,
        keep_tokens_separator: str,
        secondary_separator: Optional[str],
        enable_wildcard: bool,
        color_aug: bool,
        flip_aug: bool,
        face_crop_aug_range: Optional[Tuple[float, float]],
        random_crop: bool,
        caption_dropout_rate: float,
        caption_dropout_every_n_epochs: int,
        caption_tag_dropout_rate: float,
        caption_prefix: Optional[str],
        caption_suffix: Optional[str],
        token_warmup_min: int,
        token_warmup_step: Union[float, int],
    ) -> None:
        self.image_dir = image_dir
        self.num_repeats = num_repeats
        self.shuffle_caption = shuffle_caption
        self.caption_separator = caption_separator
        self.keep_tokens = keep_tokens
        self.keep_tokens_separator = keep_tokens_separator
        self.secondary_separator = secondary_separator
        self.enable_wildcard = enable_wildcard
        self.color_aug = color_aug
        self.flip_aug = flip_aug
        self.face_crop_aug_range = face_crop_aug_range
        self.random_crop = random_crop
        self.caption_dropout_rate = caption_dropout_rate
        self.caption_dropout_every_n_epochs = caption_dropout_every_n_epochs
        self.caption_tag_dropout_rate = caption_tag_dropout_rate
        self.caption_prefix = caption_prefix
        self.caption_suffix = caption_suffix

        self.token_warmup_min = token_warmup_min  # step=0におけるタグの数
        self.token_warmup_step = token_warmup_step  # N（N<1ならN*max_train_steps）ステップ目でタグの数が最大になる

        self.img_count = 0


class DreamBoothSubset(BaseSubset):
    def __init__(
        self,
        image_dir: str,
        is_reg: bool,
        class_tokens: Optional[str],
        caption_extension: str,
        cache_info: bool,
        num_repeats,
        shuffle_caption,
        caption_separator: str,
        keep_tokens,
        keep_tokens_separator,
        secondary_separator,
        enable_wildcard,
        color_aug,
        flip_aug,
        face_crop_aug_range,
        random_crop,
        caption_dropout_rate,
        caption_dropout_every_n_epochs,
        caption_tag_dropout_rate,
        caption_prefix,
        caption_suffix,
        token_warmup_min,
        token_warmup_step,
    ) -> None:
        assert image_dir is not None, "image_dir must be specified / image_dirは指定が必須です"

        super().__init__(
            image_dir,
            num_repeats,
            shuffle_caption,
            caption_separator,
            keep_tokens,
            keep_tokens_separator,
            secondary_separator,
            enable_wildcard,
            color_aug,
            flip_aug,
            face_crop_aug_range,
            random_crop,
            caption_dropout_rate,
            caption_dropout_every_n_epochs,
            caption_tag_dropout_rate,
            caption_prefix,
            caption_suffix,
            token_warmup_min,
            token_warmup_step,
        )

        self.is_reg = is_reg
        self.class_tokens = class_tokens
        self.caption_extension = caption_extension
        if self.caption_extension and not self.caption_extension.startswith("."):
            self.caption_extension = "." + self.caption_extension
        self.cache_info = cache_info

    def __eq__(self, other) -> bool:
        if not isinstance(other, DreamBoothSubset):
            return NotImplemented
        return self.image_dir == other.image_dir


class FineTuningSubset(BaseSubset):
    def __init__(
        self,
        image_dir,
        metadata_file: str,
        num_repeats,
        shuffle_caption,
        caption_separator,
        keep_tokens,
        keep_tokens_separator,
        secondary_separator,
        enable_wildcard,
        color_aug,
        flip_aug,
        face_crop_aug_range,
        random_crop,
        caption_dropout_rate,
        caption_dropout_every_n_epochs,
        caption_tag_dropout_rate,
        caption_prefix,
        caption_suffix,
        token_warmup_min,
        token_warmup_step,
    ) -> None:
        assert metadata_file is not None, "metadata_file must be specified / metadata_fileは指定が必須です"

        super().__init__(
            image_dir,
            num_repeats,
            shuffle_caption,
            caption_separator,
            keep_tokens,
            keep_tokens_separator,
            secondary_separator,
            enable_wildcard,
            color_aug,
            flip_aug,
            face_crop_aug_range,
            random_crop,
            caption_dropout_rate,
            caption_dropout_every_n_epochs,
            caption_tag_dropout_rate,
            caption_prefix,
            caption_suffix,
            token_warmup_min,
            token_warmup_step,
        )

        self.metadata_file = metadata_file

    def __eq__(self, other) -> bool:
        if not isinstance(other, FineTuningSubset):
            return NotImplemented
        return self.metadata_file == other.metadata_file


class ControlNetSubset(BaseSubset):
    def __init__(
        self,
        image_dir: str,
        conditioning_data_dir: str,
        caption_extension: str,
        cache_info: bool,
        num_repeats,
        shuffle_caption,
        caption_separator,
        keep_tokens,
        keep_tokens_separator,
        secondary_separator,
        enable_wildcard,
        color_aug,
        flip_aug,
        face_crop_aug_range,
        random_crop,
        caption_dropout_rate,
        caption_dropout_every_n_epochs,
        caption_tag_dropout_rate,
        caption_prefix,
        caption_suffix,
        token_warmup_min,
        token_warmup_step,
    ) -> None:
        assert image_dir is not None, "image_dir must be specified / image_dirは指定が必須です"

        super().__init__(
            image_dir,
            num_repeats,
            shuffle_caption,
            caption_separator,
            keep_tokens,
            keep_tokens_separator,
            secondary_separator,
            enable_wildcard,
            color_aug,
            flip_aug,
            face_crop_aug_range,
            random_crop,
            caption_dropout_rate,
            caption_dropout_every_n_epochs,
            caption_tag_dropout_rate,
            caption_prefix,
            caption_suffix,
            token_warmup_min,
            token_warmup_step,
        )

        self.conditioning_data_dir = conditioning_data_dir
        self.caption_extension = caption_extension
        if self.caption_extension and not self.caption_extension.startswith("."):
            self.caption_extension = "." + self.caption_extension
        self.cache_info = cache_info

    def __eq__(self, other) -> bool:
        if not isinstance(other, ControlNetSubset):
            return NotImplemented
        return self.image_dir == other.image_dir and self.conditioning_data_dir == other.conditioning_data_dir


class BaseDataset(torch.utils.data.Dataset):
    def __init__(
        self,
        tokenizer: Union[CLIPTokenizer, List[CLIPTokenizer]],
        max_token_length: int,
        resolution: Optional[Tuple[int, int]],
        network_multiplier: float,
        debug_dataset: bool,
    ) -> None:
        super().__init__()

        self.tokenizers = tokenizer if isinstance(tokenizer, list) else [tokenizer]

        self.max_token_length = max_token_length
        # width/height is used when enable_bucket==False
        self.width, self.height = (None, None) if resolution is None else resolution
        self.network_multiplier = network_multiplier
        self.debug_dataset = debug_dataset

        self.subsets: List[Union[DreamBoothSubset, FineTuningSubset]] = []

        self.token_padding_disabled = False
        self.tag_frequency = {}
        self.XTI_layers = None
        self.token_strings = None

        self.enable_bucket = False
        self.bucket_manager: BucketManager = None  # not initialized
        self.min_bucket_reso = None
        self.max_bucket_reso = None
        self.bucket_reso_steps = None
        self.bucket_no_upscale = None
        self.bucket_info = None  # for metadata

        self.tokenizer_max_length = self.tokenizers[0].model_max_length if max_token_length is None else max_token_length + 2

        self.current_epoch: int = 0  # インスタンスがepochごとに新しく作られるようなので外側から渡さないとダメ

        self.current_step: int = 0
        self.max_train_steps: int = 0
        self.seed: int = 0

        # augmentation
        self.aug_helper = AugHelper()

        self.image_transforms = IMAGE_TRANSFORMS

        self.image_data: Dict[str, ImageInfo] = {}
        self.image_to_subset: Dict[str, Union[DreamBoothSubset, FineTuningSubset]] = {}

        self.replacements = {}

        # caching
        self.caching_mode = None  # None, 'latents', 'text'

    def set_seed(self, seed):
        self.seed = seed

    def set_caching_mode(self, mode):
        self.caching_mode = mode

    def set_current_epoch(self, epoch):
        if not self.current_epoch == epoch:  # epochが切り替わったらバケツをシャッフルする
            self.shuffle_buckets()
        self.current_epoch = epoch

    def set_current_step(self, step):
        self.current_step = step

    def set_max_train_steps(self, max_train_steps):
        self.max_train_steps = max_train_steps

    def set_tag_frequency(self, dir_name, captions):
        frequency_for_dir = self.tag_frequency.get(dir_name, {})
        self.tag_frequency[dir_name] = frequency_for_dir
        for caption in captions:
            for tag in caption.split(","):
                tag = tag.strip()
                if tag:
                    tag = tag.lower()
                    frequency = frequency_for_dir.get(tag, 0)
                    frequency_for_dir[tag] = frequency + 1

    def disable_token_padding(self):
        self.token_padding_disabled = True

    def enable_XTI(self, layers=None, token_strings=None):
        self.XTI_layers = layers
        self.token_strings = token_strings

    def add_replacement(self, str_from, str_to):
        self.replacements[str_from] = str_to

    def process_caption(self, subset: BaseSubset, caption):
        # caption に prefix/suffix を付ける
        if subset.caption_prefix:
            caption = subset.caption_prefix + " " + caption
        if subset.caption_suffix:
            caption = caption + " " + subset.caption_suffix

        # dropoutの決定：tag dropがこのメソッド内にあるのでここで行うのが良い
        is_drop_out = subset.caption_dropout_rate > 0 and random.random() < subset.caption_dropout_rate
        is_drop_out = (
            is_drop_out
            or subset.caption_dropout_every_n_epochs > 0
            and self.current_epoch % subset.caption_dropout_every_n_epochs == 0
        )

        if is_drop_out:
            caption = ""
        else:
            # process wildcards
            if subset.enable_wildcard:
                # if caption is multiline, random choice one line
                if "\n" in caption:
                    caption = random.choice(caption.split("\n"))

                # wildcard is like '{aaa|bbb|ccc...}'
                # escape the curly braces like {{ or }}
                replacer1 = "⦅"
                replacer2 = "⦆"
                while replacer1 in caption or replacer2 in caption:
                    replacer1 += "⦅"
                    replacer2 += "⦆"

                caption = caption.replace("{{", replacer1).replace("}}", replacer2)

                # replace the wildcard
                def replace_wildcard(match):
                    return random.choice(match.group(1).split("|"))

                caption = re.sub(r"\{([^}]+)\}", replace_wildcard, caption)

                # unescape the curly braces
                caption = caption.replace(replacer1, "{").replace(replacer2, "}")
            else:
                # if caption is multiline, use the first line
                caption = caption.split("\n")[0]

            if subset.shuffle_caption or subset.token_warmup_step > 0 or subset.caption_tag_dropout_rate > 0:
                fixed_tokens = []
                flex_tokens = []
                fixed_suffix_tokens = []
                if (
                    hasattr(subset, "keep_tokens_separator")
                    and subset.keep_tokens_separator
                    and subset.keep_tokens_separator in caption
                ):
                    fixed_part, flex_part = caption.split(subset.keep_tokens_separator, 1)
                    if subset.keep_tokens_separator in flex_part:
                        flex_part, fixed_suffix_part = flex_part.split(subset.keep_tokens_separator, 1)
                        fixed_suffix_tokens = [t.strip() for t in fixed_suffix_part.split(subset.caption_separator) if t.strip()]

                    fixed_tokens = [t.strip() for t in fixed_part.split(subset.caption_separator) if t.strip()]
                    flex_tokens = [t.strip() for t in flex_part.split(subset.caption_separator) if t.strip()]
                else:
                    tokens = [t.strip() for t in caption.strip().split(subset.caption_separator)]
                    flex_tokens = tokens[:]
                    if subset.keep_tokens > 0:
                        fixed_tokens = flex_tokens[: subset.keep_tokens]
                        flex_tokens = tokens[subset.keep_tokens :]

                if subset.token_warmup_step < 1:  # 初回に上書きする
                    subset.token_warmup_step = math.floor(subset.token_warmup_step * self.max_train_steps)
                if subset.token_warmup_step and self.current_step < subset.token_warmup_step:
                    tokens_len = (
                        math.floor(
                            (self.current_step) * ((len(flex_tokens) - subset.token_warmup_min) / (subset.token_warmup_step))
                        )
                        + subset.token_warmup_min
                    )
                    flex_tokens = flex_tokens[:tokens_len]

                def dropout_tags(tokens):
                    if subset.caption_tag_dropout_rate <= 0:
                        return tokens
                    l = []
                    for token in tokens:
                        if random.random() >= subset.caption_tag_dropout_rate:
                            l.append(token)
                    return l

                if subset.shuffle_caption:
                    random.shuffle(flex_tokens)

                flex_tokens = dropout_tags(flex_tokens)

                caption = ", ".join(fixed_tokens + flex_tokens + fixed_suffix_tokens)

            # process secondary separator
            if subset.secondary_separator:
                caption = caption.replace(subset.secondary_separator, subset.caption_separator)

            # textual inversion対応
            for str_from, str_to in self.replacements.items():
                if str_from == "":
                    # replace all
                    if type(str_to) == list:
                        caption = random.choice(str_to)
                    else:
                        caption = str_to
                else:
                    caption = caption.replace(str_from, str_to)

        return caption

    def get_input_ids(self, caption, tokenizer=None):
        if tokenizer is None:
            tokenizer = self.tokenizers[0]

        input_ids = tokenizer(
            caption, padding="max_length", truncation=True, max_length=self.tokenizer_max_length, return_tensors="pt"
        ).input_ids

        if self.tokenizer_max_length > tokenizer.model_max_length:
            input_ids = input_ids.squeeze(0)
            iids_list = []
            if tokenizer.pad_token_id == tokenizer.eos_token_id:
                # v1
                # 77以上の時は "<BOS> .... <EOS> <EOS> <EOS>" でトータル227とかになっているので、"<BOS>...<EOS>"の三連に変換する
                # 1111氏のやつは , で区切る、とかしているようだが　とりあえず単純に
                for i in range(
                    1, self.tokenizer_max_length - tokenizer.model_max_length + 2, tokenizer.model_max_length - 2
                ):  # (1, 152, 75)
                    ids_chunk = (
                        input_ids[0].unsqueeze(0),
                        input_ids[i : i + tokenizer.model_max_length - 2],
                        input_ids[-1].unsqueeze(0),
                    )
                    ids_chunk = torch.cat(ids_chunk)
                    iids_list.append(ids_chunk)
            else:
                # v2 or SDXL
                # 77以上の時は "<BOS> .... <EOS> <PAD> <PAD>..." でトータル227とかになっているので、"<BOS>...<EOS> <PAD> <PAD> ..."の三連に変換する
                for i in range(1, self.tokenizer_max_length - tokenizer.model_max_length + 2, tokenizer.model_max_length - 2):
                    ids_chunk = (
                        input_ids[0].unsqueeze(0),  # BOS
                        input_ids[i : i + tokenizer.model_max_length - 2],
                        input_ids[-1].unsqueeze(0),
                    )  # PAD or EOS
                    ids_chunk = torch.cat(ids_chunk)

                    # 末尾が <EOS> <PAD> または <PAD> <PAD> の場合は、何もしなくてよい
                    # 末尾が x <PAD/EOS> の場合は末尾を <EOS> に変える（x <EOS> なら結果的に変化なし）
                    if ids_chunk[-2] != tokenizer.eos_token_id and ids_chunk[-2] != tokenizer.pad_token_id:
                        ids_chunk[-1] = tokenizer.eos_token_id
                    # 先頭が <BOS> <PAD> ... の場合は <BOS> <EOS> <PAD> ... に変える
                    if ids_chunk[1] == tokenizer.pad_token_id:
                        ids_chunk[1] = tokenizer.eos_token_id

                    iids_list.append(ids_chunk)

            input_ids = torch.stack(iids_list)  # 3,77
        return input_ids

    def register_image(self, info: ImageInfo, subset: BaseSubset):
        self.image_data[info.image_key] = info
        self.image_to_subset[info.image_key] = subset

    def make_buckets(self):
        """
        bucketingを行わない場合も呼び出し必須（ひとつだけbucketを作る）
        min_size and max_size are ignored when enable_bucket is False
        """
        logger.info("loading image sizes.")
        for info in tqdm(self.image_data.values()):
            if info.image_size is None:
                info.image_size = self.get_image_size(info.absolute_path)

        if self.enable_bucket:
            logger.info("make buckets")
        else:
            logger.info("prepare dataset")

        # bucketを作成し、画像をbucketに振り分ける
        if self.enable_bucket:
            if self.bucket_manager is None:  # fine tuningの場合でmetadataに定義がある場合は、すでに初期化済み
                self.bucket_manager = BucketManager(
                    self.bucket_no_upscale,
                    (self.width, self.height),
                    self.min_bucket_reso,
                    self.max_bucket_reso,
                    self.bucket_reso_steps,
                )
                if not self.bucket_no_upscale:
                    self.bucket_manager.make_buckets()
                else:
                    logger.warning(
                        "min_bucket_reso and max_bucket_reso are ignored if bucket_no_upscale is set, because bucket reso is defined by image size automatically / bucket_no_upscaleが指定された場合は、bucketの解像度は画像サイズから自動計算されるため、min_bucket_resoとmax_bucket_resoは無視されます"
                    )

            img_ar_errors = []
            for image_info in self.image_data.values():
                image_width, image_height = image_info.image_size
                image_info.bucket_reso, image_info.resized_size, ar_error = self.bucket_manager.select_bucket(
                    image_width, image_height
                )

                # logger.info(image_info.image_key, image_info.bucket_reso)
                img_ar_errors.append(abs(ar_error))

            self.bucket_manager.sort()
        else:
            self.bucket_manager = BucketManager(False, (self.width, self.height), None, None, None)
            self.bucket_manager.set_predefined_resos([(self.width, self.height)])  # ひとつの固定サイズbucketのみ
            for image_info in self.image_data.values():
                image_width, image_height = image_info.image_size
                image_info.bucket_reso, image_info.resized_size, _ = self.bucket_manager.select_bucket(image_width, image_height)

        for image_info in self.image_data.values():
            for _ in range(image_info.num_repeats):
                self.bucket_manager.add_image(image_info.bucket_reso, image_info.image_key)

        # bucket情報を表示、格納する
        if self.enable_bucket:
            self.bucket_info = {"buckets": {}}
            logger.info("number of images (including repeats) / 各bucketの画像枚数（繰り返し回数を含む）")
            for i, (reso, bucket) in enumerate(zip(self.bucket_manager.resos, self.bucket_manager.buckets)):
                count = len(bucket)
                if count > 0:
                    self.bucket_info["buckets"][i] = {"resolution": reso, "count": len(bucket)}
                    logger.info(f"bucket {i}: resolution {reso}, count: {len(bucket)}")

            img_ar_errors = np.array(img_ar_errors)
            mean_img_ar_error = np.mean(np.abs(img_ar_errors))
            self.bucket_info["mean_img_ar_error"] = mean_img_ar_error
            logger.info(f"mean ar error (without repeats): {mean_img_ar_error}")

        # データ参照用indexを作る。このindexはdatasetのshuffleに用いられる
        self.buckets_indices: List(BucketBatchIndex) = []
        for bucket_index, bucket in enumerate(self.bucket_manager.buckets):
            batch_count = int(math.ceil(len(bucket) / self.batch_size))
            for batch_index in range(batch_count):
                self.buckets_indices.append(BucketBatchIndex(bucket_index, self.batch_size, batch_index))

            # ↓以下はbucketごとのbatch件数があまりにも増えて混乱を招くので元に戻す
            # 　学習時はステップ数がランダムなので、同一画像が同一batch内にあってもそれほど悪影響はないであろう、と考えられる
            #
            # # bucketが細分化されることにより、ひとつのbucketに一種類の画像のみというケースが増え、つまりそれは
            # # ひとつのbatchが同じ画像で占められることになるので、さすがに良くないであろう
            # # そのためバッチサイズを画像種類までに制限する
            # # ただそれでも同一画像が同一バッチに含まれる可能性はあるので、繰り返し回数が少ないほうがshuffleの品質は良くなることは間違いない？
            # # TO DO 正則化画像をepochまたがりで利用する仕組み
            # num_of_image_types = len(set(bucket))
            # bucket_batch_size = min(self.batch_size, num_of_image_types)
            # batch_count = int(math.ceil(len(bucket) / bucket_batch_size))
            # # logger.info(bucket_index, num_of_image_types, bucket_batch_size, batch_count)
            # for batch_index in range(batch_count):
            #   self.buckets_indices.append(BucketBatchIndex(bucket_index, bucket_batch_size, batch_index))
            # ↑ここまで

        self.shuffle_buckets()
        self._length = len(self.buckets_indices)

    def shuffle_buckets(self):
        # set random seed for this epoch
        random.seed(self.seed + self.current_epoch)

        random.shuffle(self.buckets_indices)
        self.bucket_manager.shuffle()

    def verify_bucket_reso_steps(self, min_steps: int):
        assert self.bucket_reso_steps is None or self.bucket_reso_steps % min_steps == 0, (
            f"bucket_reso_steps is {self.bucket_reso_steps}. it must be divisible by {min_steps}.\n"
            + f"bucket_reso_stepsが{self.bucket_reso_steps}です。{min_steps}で割り切れる必要があります"
        )

    def is_latent_cacheable(self):
        return all([not subset.color_aug and not subset.random_crop for subset in self.subsets])

    def is_text_encoder_output_cacheable(self):
        return all(
            [
                not (
                    subset.caption_dropout_rate > 0
                    or subset.shuffle_caption
                    or subset.token_warmup_step > 0
                    or subset.caption_tag_dropout_rate > 0
                )
                for subset in self.subsets
            ]
        )

    def cache_latents(self, vae, vae_batch_size=1, cache_to_disk=False, is_main_process=True):
        # マルチGPUには対応していないので、そちらはtools/cache_latents.pyを使うこと
        logger.info("caching latents.")

        image_infos = list(self.image_data.values())

        # sort by resolution
        image_infos.sort(key=lambda info: info.bucket_reso[0] * info.bucket_reso[1])

        # split by resolution
        batches = []
        batch = []
        logger.info("checking cache validity...")
        for info in tqdm(image_infos):
            subset = self.image_to_subset[info.image_key]

            if info.latents_npz is not None:  # fine tuning dataset
                continue

            # check disk cache exists and size of latents
            if cache_to_disk:
                info.latents_npz = os.path.splitext(info.absolute_path)[0] + ".npz"
                if not is_main_process:  # store to info only
                    continue

                cache_available = is_disk_cached_latents_is_expected(info.bucket_reso, info.latents_npz, subset.flip_aug)

                if cache_available:  # do not add to batch
                    continue

            # if last member of batch has different resolution, flush the batch
            if len(batch) > 0 and batch[-1].bucket_reso != info.bucket_reso:
                batches.append(batch)
                batch = []

            batch.append(info)

            # if number of data in batch is enough, flush the batch
            if len(batch) >= vae_batch_size:
                batches.append(batch)
                batch = []

        if len(batch) > 0:
            batches.append(batch)

        if cache_to_disk and not is_main_process:  # if cache to disk, don't cache latents in non-main process, set to info only
            return

        # iterate batches: batch doesn't have image, image will be loaded in cache_batch_latents and discarded
        logger.info("caching latents...")
        for batch in tqdm(batches, smoothing=1, total=len(batches)):
            cache_batch_latents(vae, cache_to_disk, batch, subset.flip_aug, subset.random_crop)

    # weight_dtypeを指定するとText Encoderそのもの、およひ出力がweight_dtypeになる
    # SDXLでのみ有効だが、datasetのメソッドとする必要があるので、sdxl_train_util.pyではなくこちらに実装する
    # SD1/2に対応するにはv2のフラグを持つ必要があるので後回し
    def cache_text_encoder_outputs(
        self, tokenizers, text_encoders, device, weight_dtype, cache_to_disk=False, is_main_process=True
    ):
        assert len(tokenizers) == 2, "only support SDXL"

        # latentsのキャッシュと同様に、ディスクへのキャッシュに対応する
        # またマルチGPUには対応していないので、そちらはtools/cache_latents.pyを使うこと
        logger.info("caching text encoder outputs.")
        image_infos = list(self.image_data.values())

        logger.info("checking cache existence...")
        image_infos_to_cache = []
        for info in tqdm(image_infos):
            # subset = self.image_to_subset[info.image_key]
            if cache_to_disk:
                te_out_npz = os.path.splitext(info.absolute_path)[0] + TEXT_ENCODER_OUTPUTS_CACHE_SUFFIX
                info.text_encoder_outputs_npz = te_out_npz

                if not is_main_process:  # store to info only
                    continue

                if os.path.exists(te_out_npz):
                    continue

            image_infos_to_cache.append(info)

        if cache_to_disk and not is_main_process:  # if cache to disk, don't cache latents in non-main process, set to info only
            return

        # prepare tokenizers and text encoders
        for text_encoder in text_encoders:
            text_encoder.to(device)
            if weight_dtype is not None:
                text_encoder.to(dtype=weight_dtype)

        # create batch
        batch = []
        batches = []
        for info in image_infos_to_cache:
            input_ids1 = self.get_input_ids(info.caption, tokenizers[0])
            input_ids2 = self.get_input_ids(info.caption, tokenizers[1])
            batch.append((info, input_ids1, input_ids2))

            if len(batch) >= self.batch_size:
                batches.append(batch)
                batch = []

        if len(batch) > 0:
            batches.append(batch)

        # iterate batches: call text encoder and cache outputs for memory or disk
        logger.info("caching text encoder outputs...")
        for batch in tqdm(batches):
            infos, input_ids1, input_ids2 = zip(*batch)
            input_ids1 = torch.stack(input_ids1, dim=0)
            input_ids2 = torch.stack(input_ids2, dim=0)
            cache_batch_text_encoder_outputs(
                infos, tokenizers, text_encoders, self.max_token_length, cache_to_disk, input_ids1, input_ids2, weight_dtype
            )

    def get_image_size(self, image_path):
        return imagesize.get(image_path)

    def load_image_with_face_info(self, subset: BaseSubset, image_path: str):
        img = load_image(image_path)

        face_cx = face_cy = face_w = face_h = 0
        if subset.face_crop_aug_range is not None:
            tokens = os.path.splitext(os.path.basename(image_path))[0].split("_")
            if len(tokens) >= 5:
                face_cx = int(tokens[-4])
                face_cy = int(tokens[-3])
                face_w = int(tokens[-2])
                face_h = int(tokens[-1])

        return img, face_cx, face_cy, face_w, face_h

    # いい感じに切り出す
    def crop_target(self, subset: BaseSubset, image, face_cx, face_cy, face_w, face_h):
        height, width = image.shape[0:2]
        if height == self.height and width == self.width:
            return image

        # 画像サイズはsizeより大きいのでリサイズする
        face_size = max(face_w, face_h)
        size = min(self.height, self.width)  # 短いほう
        min_scale = max(self.height / height, self.width / width)  # 画像がモデル入力サイズぴったりになる倍率（最小の倍率）
        min_scale = min(1.0, max(min_scale, size / (face_size * subset.face_crop_aug_range[1])))  # 指定した顔最小サイズ
        max_scale = min(1.0, max(min_scale, size / (face_size * subset.face_crop_aug_range[0])))  # 指定した顔最大サイズ
        if min_scale >= max_scale:  # range指定がmin==max
            scale = min_scale
        else:
            scale = random.uniform(min_scale, max_scale)

        nh = int(height * scale + 0.5)
        nw = int(width * scale + 0.5)
        assert nh >= self.height and nw >= self.width, f"internal error. small scale {scale}, {width}*{height}"
        image = cv2.resize(image, (nw, nh), interpolation=cv2.INTER_AREA)
        face_cx = int(face_cx * scale + 0.5)
        face_cy = int(face_cy * scale + 0.5)
        height, width = nh, nw

        # 顔を中心として448*640とかへ切り出す
        for axis, (target_size, length, face_p) in enumerate(zip((self.height, self.width), (height, width), (face_cy, face_cx))):
            p1 = face_p - target_size // 2  # 顔を中心に持ってくるための切り出し位置

            if subset.random_crop:
                # 背景も含めるために顔を中心に置く確率を高めつつずらす
                range = max(length - face_p, face_p)  # 画像の端から顔中心までの距離の長いほう
                p1 = p1 + (random.randint(0, range) + random.randint(0, range)) - range  # -range ~ +range までのいい感じの乱数
            else:
                # range指定があるときのみ、すこしだけランダムに（わりと適当）
                if subset.face_crop_aug_range[0] != subset.face_crop_aug_range[1]:
                    if face_size > size // 10 and face_size >= 40:
                        p1 = p1 + random.randint(-face_size // 20, +face_size // 20)

            p1 = max(0, min(p1, length - target_size))

            if axis == 0:
                image = image[p1 : p1 + target_size, :]
            else:
                image = image[:, p1 : p1 + target_size]

        return image

    def __len__(self):
        return self._length

    def __getitem__(self, index):
        bucket = self.bucket_manager.buckets[self.buckets_indices[index].bucket_index]
        bucket_batch_size = self.buckets_indices[index].bucket_batch_size
        image_index = self.buckets_indices[index].batch_index * bucket_batch_size

        if self.caching_mode is not None:  # return batch for latents/text encoder outputs caching
            return self.get_item_for_caching(bucket, bucket_batch_size, image_index)

        loss_weights = []
        captions = []
        input_ids_list = []
        input_ids2_list = []
        latents_list = []
        images = []
        original_sizes_hw = []
        crop_top_lefts = []
        target_sizes_hw = []
        flippeds = []  # 変数名が微妙
        text_encoder_outputs1_list = []
        text_encoder_outputs2_list = []
        text_encoder_pool2_list = []

        for image_key in bucket[image_index : image_index + bucket_batch_size]:
            image_info = self.image_data[image_key]
            subset = self.image_to_subset[image_key]
            loss_weights.append(
                self.prior_loss_weight if image_info.is_reg else 1.0
            )  # in case of fine tuning, is_reg is always False

            flipped = subset.flip_aug and random.random() < 0.5  # not flipped or flipped with 50% chance

            # image/latentsを処理する
            if image_info.latents is not None:  # cache_latents=Trueの場合
                original_size = image_info.latents_original_size
                crop_ltrb = image_info.latents_crop_ltrb  # calc values later if flipped
                if not flipped:
                    latents = image_info.latents
                else:
                    latents = image_info.latents_flipped

                image = None
            elif image_info.latents_npz is not None:  # FineTuningDatasetまたはcache_latents_to_disk=Trueの場合
                latents, original_size, crop_ltrb, flipped_latents = load_latents_from_disk(image_info.latents_npz)
                if flipped:
                    latents = flipped_latents
                    del flipped_latents
                latents = torch.FloatTensor(latents)

                image = None
            else:
                # 画像を読み込み、必要ならcropする
                img, face_cx, face_cy, face_w, face_h = self.load_image_with_face_info(subset, image_info.absolute_path)
                im_h, im_w = img.shape[0:2]

                if self.enable_bucket:
                    img, original_size, crop_ltrb = trim_and_resize_if_required(
                        subset.random_crop, img, image_info.bucket_reso, image_info.resized_size
                    )
                else:
                    if face_cx > 0:  # 顔位置情報あり
                        img = self.crop_target(subset, img, face_cx, face_cy, face_w, face_h)
                    elif im_h > self.height or im_w > self.width:
                        assert (
                            subset.random_crop
                        ), f"image too large, but cropping and bucketing are disabled / 画像サイズが大きいのでface_crop_aug_rangeかrandom_crop、またはbucketを有効にしてください: {image_info.absolute_path}"
                        if im_h > self.height:
                            p = random.randint(0, im_h - self.height)
                            img = img[p : p + self.height]
                        if im_w > self.width:
                            p = random.randint(0, im_w - self.width)
                            img = img[:, p : p + self.width]

                    im_h, im_w = img.shape[0:2]
                    assert (
                        im_h == self.height and im_w == self.width
                    ), f"image size is small / 画像サイズが小さいようです: {image_info.absolute_path}"

                    original_size = [im_w, im_h]
                    crop_ltrb = (0, 0, 0, 0)

                # augmentation
                aug = self.aug_helper.get_augmentor(subset.color_aug)
                if aug is not None:
                    img = aug(image=img)["image"]

                if flipped:
                    img = img[:, ::-1, :].copy()  # copy to avoid negative stride problem

                latents = None
                image = self.image_transforms(img)  # -1.0~1.0のtorch.Tensorになる

            images.append(image)
            latents_list.append(latents)

            target_size = (image.shape[2], image.shape[1]) if image is not None else (latents.shape[2] * 8, latents.shape[1] * 8)

            if not flipped:
                crop_left_top = (crop_ltrb[0], crop_ltrb[1])
            else:
                # crop_ltrb[2] is right, so target_size[0] - crop_ltrb[2] is left in flipped image
                crop_left_top = (target_size[0] - crop_ltrb[2], crop_ltrb[1])

            original_sizes_hw.append((int(original_size[1]), int(original_size[0])))
            crop_top_lefts.append((int(crop_left_top[1]), int(crop_left_top[0])))
            target_sizes_hw.append((int(target_size[1]), int(target_size[0])))
            flippeds.append(flipped)

            # captionとtext encoder outputを処理する
            caption = image_info.caption  # default
            if image_info.text_encoder_outputs1 is not None:
                text_encoder_outputs1_list.append(image_info.text_encoder_outputs1)
                text_encoder_outputs2_list.append(image_info.text_encoder_outputs2)
                text_encoder_pool2_list.append(image_info.text_encoder_pool2)
                captions.append(caption)
            elif image_info.text_encoder_outputs_npz is not None:
                text_encoder_outputs1, text_encoder_outputs2, text_encoder_pool2 = load_text_encoder_outputs_from_disk(
                    image_info.text_encoder_outputs_npz
                )
                text_encoder_outputs1_list.append(text_encoder_outputs1)
                text_encoder_outputs2_list.append(text_encoder_outputs2)
                text_encoder_pool2_list.append(text_encoder_pool2)
                captions.append(caption)
            else:
                caption = self.process_caption(subset, image_info.caption)
                if self.XTI_layers:
                    caption_layer = []
                    for layer in self.XTI_layers:
                        token_strings_from = " ".join(self.token_strings)
                        token_strings_to = " ".join([f"{x}_{layer}" for x in self.token_strings])
                        caption_ = caption.replace(token_strings_from, token_strings_to)
                        caption_layer.append(caption_)
                    captions.append(caption_layer)
                else:
                    captions.append(caption)

                if not self.token_padding_disabled:  # this option might be omitted in future
                    if self.XTI_layers:
                        token_caption = self.get_input_ids(caption_layer, self.tokenizers[0])
                    else:
                        token_caption = self.get_input_ids(caption, self.tokenizers[0])
                    input_ids_list.append(token_caption)

                    if len(self.tokenizers) > 1:
                        if self.XTI_layers:
                            token_caption2 = self.get_input_ids(caption_layer, self.tokenizers[1])
                        else:
                            token_caption2 = self.get_input_ids(caption, self.tokenizers[1])
                        input_ids2_list.append(token_caption2)

        example = {}
        example["loss_weights"] = torch.FloatTensor(loss_weights)

        if len(text_encoder_outputs1_list) == 0:
            if self.token_padding_disabled:
                # padding=True means pad in the batch
                example["input_ids"] = self.tokenizer[0](captions, padding=True, truncation=True, return_tensors="pt").input_ids
                if len(self.tokenizers) > 1:
                    example["input_ids2"] = self.tokenizer[1](
                        captions, padding=True, truncation=True, return_tensors="pt"
                    ).input_ids
                else:
                    example["input_ids2"] = None
            else:
                example["input_ids"] = torch.stack(input_ids_list)
                example["input_ids2"] = torch.stack(input_ids2_list) if len(self.tokenizers) > 1 else None
            example["text_encoder_outputs1_list"] = None
            example["text_encoder_outputs2_list"] = None
            example["text_encoder_pool2_list"] = None
        else:
            example["input_ids"] = None
            example["input_ids2"] = None
            # # for assertion
            # example["input_ids"] = torch.stack([self.get_input_ids(cap, self.tokenizers[0]) for cap in captions])
            # example["input_ids2"] = torch.stack([self.get_input_ids(cap, self.tokenizers[1]) for cap in captions])
            example["text_encoder_outputs1_list"] = torch.stack(text_encoder_outputs1_list)
            example["text_encoder_outputs2_list"] = torch.stack(text_encoder_outputs2_list)
            example["text_encoder_pool2_list"] = torch.stack(text_encoder_pool2_list)

        if images[0] is not None:
            images = torch.stack(images)
            images = images.to(memory_format=torch.contiguous_format).float()
        else:
            images = None
        example["images"] = images

        example["latents"] = torch.stack(latents_list) if latents_list[0] is not None else None
        example["captions"] = captions

        example["original_sizes_hw"] = torch.stack([torch.LongTensor(x) for x in original_sizes_hw])
        example["crop_top_lefts"] = torch.stack([torch.LongTensor(x) for x in crop_top_lefts])
        example["target_sizes_hw"] = torch.stack([torch.LongTensor(x) for x in target_sizes_hw])
        example["flippeds"] = flippeds

        example["network_multipliers"] = torch.FloatTensor([self.network_multiplier] * len(captions))

        if self.debug_dataset:
            example["image_keys"] = bucket[image_index : image_index + self.batch_size]
        return example

    def get_item_for_caching(self, bucket, bucket_batch_size, image_index):
        captions = []
        images = []
        input_ids1_list = []
        input_ids2_list = []
        absolute_paths = []
        resized_sizes = []
        bucket_reso = None
        flip_aug = None
        random_crop = None

        for image_key in bucket[image_index : image_index + bucket_batch_size]:
            image_info = self.image_data[image_key]
            subset = self.image_to_subset[image_key]

            if flip_aug is None:
                flip_aug = subset.flip_aug
                random_crop = subset.random_crop
                bucket_reso = image_info.bucket_reso
            else:
                assert flip_aug == subset.flip_aug, "flip_aug must be same in a batch"
                assert random_crop == subset.random_crop, "random_crop must be same in a batch"
                assert bucket_reso == image_info.bucket_reso, "bucket_reso must be same in a batch"

            caption = image_info.caption  # TODO cache some patterns of dropping, shuffling, etc.

            if self.caching_mode == "latents":
                image = load_image(image_info.absolute_path)
            else:
                image = None

            if self.caching_mode == "text":
                input_ids1 = self.get_input_ids(caption, self.tokenizers[0])
                input_ids2 = self.get_input_ids(caption, self.tokenizers[1])
            else:
                input_ids1 = None
                input_ids2 = None

            captions.append(caption)
            images.append(image)
            input_ids1_list.append(input_ids1)
            input_ids2_list.append(input_ids2)
            absolute_paths.append(image_info.absolute_path)
            resized_sizes.append(image_info.resized_size)

        example = {}

        if images[0] is None:
            images = None
        example["images"] = images

        example["captions"] = captions
        example["input_ids1_list"] = input_ids1_list
        example["input_ids2_list"] = input_ids2_list
        example["absolute_paths"] = absolute_paths
        example["resized_sizes"] = resized_sizes
        example["flip_aug"] = flip_aug
        example["random_crop"] = random_crop
        example["bucket_reso"] = bucket_reso
        return example


class DreamBoothDataset(BaseDataset):
    IMAGE_INFO_CACHE_FILE = "metadata_cache.json"

    def __init__(
        self,
        subsets: Sequence[DreamBoothSubset],
        batch_size: int,
        tokenizer,
        max_token_length,
        resolution,
        network_multiplier: float,
        enable_bucket: bool,
        min_bucket_reso: int,
        max_bucket_reso: int,
        bucket_reso_steps: int,
        bucket_no_upscale: bool,
        prior_loss_weight: float,
        debug_dataset: bool,
        cache_meta: bool,
        use_cached_meta: bool,
    ) -> None:
        super().__init__(tokenizer, max_token_length, resolution, network_multiplier, debug_dataset)

        assert resolution is not None, f"resolution is required / resolution（解像度）指定は必須です"

        self.batch_size = batch_size
        self.size = min(self.width, self.height)  # 短いほう
        self.prior_loss_weight = prior_loss_weight
        self.latents_cache = None

        self.enable_bucket = enable_bucket
        if self.enable_bucket:
            assert (
                min(resolution) >= min_bucket_reso
            ), f"min_bucket_reso must be equal or less than resolution / min_bucket_resoは最小解像度より大きくできません。解像度を大きくするかmin_bucket_resoを小さくしてください"
            assert (
                max(resolution) <= max_bucket_reso
            ), f"max_bucket_reso must be equal or greater than resolution / max_bucket_resoは最大解像度より小さくできません。解像度を小さくするかmin_bucket_resoを大きくしてください"
            self.min_bucket_reso = min_bucket_reso
            self.max_bucket_reso = max_bucket_reso
            self.bucket_reso_steps = bucket_reso_steps
            self.bucket_no_upscale = bucket_no_upscale
        else:
            self.min_bucket_reso = None
            self.max_bucket_reso = None
            self.bucket_reso_steps = None  # この情報は使われない
            self.bucket_no_upscale = False

        def read_caption(img_path, caption_extension, enable_wildcard):
            # captionの候補ファイル名を作る
            base_name = os.path.splitext(img_path)[0]
            base_name_face_det = base_name
            tokens = base_name.split("_")
            if len(tokens) >= 5:
                base_name_face_det = "_".join(tokens[:-4])
            cap_paths = [base_name + caption_extension, base_name_face_det + caption_extension]

            caption = None
            for cap_path in cap_paths:
                if os.path.isfile(cap_path):
                    with open(cap_path, "rt", encoding="utf-8") as f:
                        try:
                            lines = f.readlines()
                        except UnicodeDecodeError as e:
                            logger.error(f"illegal char in file (not UTF-8) / ファイルにUTF-8以外の文字があります: {cap_path}")
                            raise e
                        assert len(lines) > 0, f"caption file is empty / キャプションファイルが空です: {cap_path}"
                        if enable_wildcard:
                            caption = "\n".join([line.strip() for line in lines if line.strip() != ""])  # 空行を除く、改行で連結
                        else:
                            caption = lines[0].strip()
                    break
            return caption

        def load_dreambooth_dir(subset: DreamBoothSubset):
            if not os.path.isdir(subset.image_dir):
                logger.warning(f"not directory: {subset.image_dir}")
                return [], []

<<<<<<< HEAD
            sizes = None
            if use_cached_meta:
                logger.info(f"using cached metadata: {subset.image_dir}/dataset.txt")
                # [img_path, caption, resolution]
                with open(f"{subset.image_dir}/dataset.txt", "r", encoding="utf-8") as f:
                    metas = f.readlines()
                metas = [x.strip().split("<|##|>") for x in metas]
                sizes = [tuple(int(res) for res in x[2].split(" ")) for x in metas]
            
            if use_cached_meta:
                img_paths = [x[0] for x in metas]
            else:
                img_paths = glob_images(subset.image_dir, "*")
                sizes = [None]*len(img_paths)
            logger.info(f"found directory {subset.image_dir} contains {len(img_paths)} image files")

            if use_cached_meta:
                captions = [x[1] for x in metas]
                missing_captions = [x[0] for x in metas if x[1] == ""]
=======
            info_cache_file = os.path.join(subset.image_dir, self.IMAGE_INFO_CACHE_FILE)
            use_cached_info_for_subset = subset.cache_info
            if use_cached_info_for_subset:
                logger.info(
                    f"using cached image info for this subset / このサブセットで、キャッシュされた画像情報を使います: {info_cache_file}"
                )
                if not os.path.isfile(info_cache_file):
                    logger.warning(
                        f"image info file not found. You can ignore this warning if this is the first time to use this subset"
                        + " / キャッシュファイルが見つかりませんでした。初回実行時はこの警告を無視してください: {metadata_file}"
                    )
                    use_cached_info_for_subset = False

            if use_cached_info_for_subset:
                # json: {`img_path`:{"caption": "caption...", "resolution": [width, height]}, ...}
                with open(info_cache_file, "r", encoding="utf-8") as f:
                    metas = json.load(f)
                img_paths = list(metas.keys())
                sizes = [meta["resolution"] for meta in metas.values()]

                # we may need to check image size and existence of image files, but it takes time, so user should check it before training
            else:
                img_paths = glob_images(subset.image_dir, "*")
                sizes = [None] * len(img_paths)

            logger.info(f"found directory {subset.image_dir} contains {len(img_paths)} image files")

            if use_cached_info_for_subset:
                captions = [meta["caption"] for meta in metas.values()]
                missing_captions = [img_path for img_path, caption in zip(img_paths, captions) if caption is None or caption == ""]
>>>>>>> 4511da6d
            else:
                # 画像ファイルごとにプロンプトを読み込み、もしあればそちらを使う
                captions = []
                missing_captions = []
                for img_path in img_paths:
                    cap_for_img = read_caption(img_path, subset.caption_extension, subset.enable_wildcard)
                    if cap_for_img is None and subset.class_tokens is None:
                        logger.warning(
                            f"neither caption file nor class tokens are found. use empty caption for {img_path} / キャプションファイルもclass tokenも見つかりませんでした。空のキャプションを使用します: {img_path}"
                        )
                        captions.append("")
                        missing_captions.append(img_path)
                    else:
                        if cap_for_img is None:
                            captions.append(subset.class_tokens)
                            missing_captions.append(img_path)
                        else:
                            captions.append(cap_for_img)

            self.set_tag_frequency(os.path.basename(subset.image_dir), captions)  # タグ頻度を記録

            if missing_captions:
                number_of_missing_captions = len(missing_captions)
                number_of_missing_captions_to_show = 5
                remaining_missing_captions = number_of_missing_captions - number_of_missing_captions_to_show

                logger.warning(
                    f"No caption file found for {number_of_missing_captions} images. Training will continue without captions for these images. If class token exists, it will be used. / {number_of_missing_captions}枚の画像にキャプションファイルが見つかりませんでした。これらの画像についてはキャプションなしで学習を続行します。class tokenが存在する場合はそれを使います。"
                )
                for i, missing_caption in enumerate(missing_captions):
                    if i >= number_of_missing_captions_to_show:
                        logger.warning(missing_caption + f"... and {remaining_missing_captions} more")
                        break
                    logger.warning(missing_caption)

<<<<<<< HEAD
            if cache_meta:
                logger.info(f"cache metadata for {subset.image_dir}")
                if sizes is None or sizes[0] is None:
                    sizes = [self.get_image_size(img_path) for img_path in img_paths]
                # [img_path, caption, resolution]
                data = [
                    (img_path, caption, " ".join(str(x) for x in size))
                    for img_path, caption, size in zip(img_paths, captions, sizes)
                ]
                with open(f"{subset.image_dir}/dataset.txt", "w", encoding="utf-8") as f:
                    f.write("\n".join(["<|##|>".join(x) for x in data]))
                logger.info(f"cache metadata done for {subset.image_dir}")

=======
            if not use_cached_info_for_subset and subset.cache_info:
                logger.info(f"cache image info for / 画像情報をキャッシュします : {info_cache_file}")
                sizes = [self.get_image_size(img_path) for img_path in tqdm(img_paths, desc="get image size")]
                matas = {}
                for img_path, caption, size in zip(img_paths, captions, sizes):
                    matas[img_path] = {"caption": caption, "resolution": list(size)}
                with open(info_cache_file, "w", encoding="utf-8") as f:
                    json.dump(matas, f, ensure_ascii=False, indent=2)
                logger.info(f"cache image info done for / 画像情報を出力しました : {info_cache_file}")

            # if sizes are not set, image size will be read in make_buckets
>>>>>>> 4511da6d
            return img_paths, captions, sizes

        logger.info("prepare images.")
        num_train_images = 0
        num_reg_images = 0
        reg_infos: List[Tuple[ImageInfo, DreamBoothSubset]] = []
        for subset in subsets:
            if subset.num_repeats < 1:
                logger.warning(
                    f"ignore subset with image_dir='{subset.image_dir}': num_repeats is less than 1 / num_repeatsが1を下回っているためサブセットを無視します: {subset.num_repeats}"
                )
                continue

            if subset in self.subsets:
                logger.warning(
                    f"ignore duplicated subset with image_dir='{subset.image_dir}': use the first one / 既にサブセットが登録されているため、重複した後発のサブセットを無視します"
                )
                continue

            img_paths, captions, sizes = load_dreambooth_dir(subset)
            if len(img_paths) < 1:
                logger.warning(
                    f"ignore subset with image_dir='{subset.image_dir}': no images found / 画像が見つからないためサブセットを無視します"
                )
                continue

            if subset.is_reg:
                num_reg_images += subset.num_repeats * len(img_paths)
            else:
                num_train_images += subset.num_repeats * len(img_paths)

            for img_path, caption, size in zip(img_paths, captions, sizes):
                info = ImageInfo(img_path, subset.num_repeats, caption, subset.is_reg, img_path)
                if size is not None:
                    info.image_size = size
                if subset.is_reg:
                    reg_infos.append((info, subset))
                else:
                    self.register_image(info, subset)

            subset.img_count = len(img_paths)
            self.subsets.append(subset)

        logger.info(f"{num_train_images} train images with repeating.")
        self.num_train_images = num_train_images

        logger.info(f"{num_reg_images} reg images.")
        if num_train_images < num_reg_images:
            logger.warning("some of reg images are not used / 正則化画像の数が多いので、一部使用されない正則化画像があります")

        if num_reg_images == 0:
            logger.warning("no regularization images / 正則化画像が見つかりませんでした")
        else:
            # num_repeatsを計算する：どうせ大した数ではないのでループで処理する
            n = 0
            first_loop = True
            while n < num_train_images:
                for info, subset in reg_infos:
                    if first_loop:
                        self.register_image(info, subset)
                        n += info.num_repeats
                    else:
                        info.num_repeats += 1  # rewrite registered info
                        n += 1
                    if n >= num_train_images:
                        break
                first_loop = False

        self.num_reg_images = num_reg_images


class FineTuningDataset(BaseDataset):
    def __init__(
        self,
        subsets: Sequence[FineTuningSubset],
        batch_size: int,
        tokenizer,
        max_token_length,
        resolution,
        network_multiplier: float,
        enable_bucket: bool,
        min_bucket_reso: int,
        max_bucket_reso: int,
        bucket_reso_steps: int,
        bucket_no_upscale: bool,
        debug_dataset: bool,
    ) -> None:
        super().__init__(tokenizer, max_token_length, resolution, network_multiplier, debug_dataset)

        self.batch_size = batch_size

        self.num_train_images = 0
        self.num_reg_images = 0

        for subset in subsets:
            if subset.num_repeats < 1:
                logger.warning(
                    f"ignore subset with metadata_file='{subset.metadata_file}': num_repeats is less than 1 / num_repeatsが1を下回っているためサブセットを無視します: {subset.num_repeats}"
                )
                continue

            if subset in self.subsets:
                logger.warning(
                    f"ignore duplicated subset with metadata_file='{subset.metadata_file}': use the first one / 既にサブセットが登録されているため、重複した後発のサブセットを無視します"
                )
                continue

            # メタデータを読み込む
            if os.path.exists(subset.metadata_file):
                logger.info(f"loading existing metadata: {subset.metadata_file}")
                with open(subset.metadata_file, "rt", encoding="utf-8") as f:
                    metadata = json.load(f)
            else:
                raise ValueError(f"no metadata / メタデータファイルがありません: {subset.metadata_file}")

            if len(metadata) < 1:
                logger.warning(
                    f"ignore subset with '{subset.metadata_file}': no image entries found / 画像に関するデータが見つからないためサブセットを無視します"
                )
                continue

            tags_list = []
            for image_key, img_md in metadata.items():
                # path情報を作る
                abs_path = None

                # まず画像を優先して探す
                if os.path.exists(image_key):
                    abs_path = image_key
                else:
                    # わりといい加減だがいい方法が思いつかん
                    paths = glob_images(subset.image_dir, image_key)
                    if len(paths) > 0:
                        abs_path = paths[0]

                # なければnpzを探す
                if abs_path is None:
                    if os.path.exists(os.path.splitext(image_key)[0] + ".npz"):
                        abs_path = os.path.splitext(image_key)[0] + ".npz"
                    else:
                        npz_path = os.path.join(subset.image_dir, image_key + ".npz")
                        if os.path.exists(npz_path):
                            abs_path = npz_path

                assert abs_path is not None, f"no image / 画像がありません: {image_key}"

                caption = img_md.get("caption")
                tags = img_md.get("tags")
                if caption is None:
                    caption = tags  # could be multiline
                    tags = None

                if subset.enable_wildcard:
                    # tags must be single line
                    if tags is not None:
                        tags = tags.replace("\n", subset.caption_separator)

                    # add tags to each line of caption
                    if caption is not None and tags is not None:
                        caption = "\n".join(
                            [f"{line}{subset.caption_separator}{tags}" for line in caption.split("\n") if line.strip() != ""]
                        )
                else:
                    # use as is
                    if tags is not None and len(tags) > 0:
                        caption = caption + subset.caption_separator + tags
                        tags_list.append(tags)

                if caption is None:
                    caption = ""

                image_info = ImageInfo(image_key, subset.num_repeats, caption, False, abs_path)
                image_info.image_size = img_md.get("train_resolution")

                if not subset.color_aug and not subset.random_crop:
                    # if npz exists, use them
                    image_info.latents_npz, image_info.latents_npz_flipped = self.image_key_to_npz_file(subset, image_key)

                self.register_image(image_info, subset)

            self.num_train_images += len(metadata) * subset.num_repeats

            # TODO do not record tag freq when no tag
            self.set_tag_frequency(os.path.basename(subset.metadata_file), tags_list)
            subset.img_count = len(metadata)
            self.subsets.append(subset)

        # check existence of all npz files
        use_npz_latents = all([not (subset.color_aug or subset.random_crop) for subset in self.subsets])
        if use_npz_latents:
            flip_aug_in_subset = False
            npz_any = False
            npz_all = True

            for image_info in self.image_data.values():
                subset = self.image_to_subset[image_info.image_key]

                has_npz = image_info.latents_npz is not None
                npz_any = npz_any or has_npz

                if subset.flip_aug:
                    has_npz = has_npz and image_info.latents_npz_flipped is not None
                    flip_aug_in_subset = True
                npz_all = npz_all and has_npz

                if npz_any and not npz_all:
                    break

            if not npz_any:
                use_npz_latents = False
                logger.warning(f"npz file does not exist. ignore npz files / npzファイルが見つからないためnpzファイルを無視します")
            elif not npz_all:
                use_npz_latents = False
                logger.warning(
                    f"some of npz file does not exist. ignore npz files / いくつかのnpzファイルが見つからないためnpzファイルを無視します"
                )
                if flip_aug_in_subset:
                    logger.warning("maybe no flipped files / 反転されたnpzファイルがないのかもしれません")
        # else:
        #   logger.info("npz files are not used with color_aug and/or random_crop / color_augまたはrandom_cropが指定されているためnpzファイルは使用されません")

        # check min/max bucket size
        sizes = set()
        resos = set()
        for image_info in self.image_data.values():
            if image_info.image_size is None:
                sizes = None  # not calculated
                break
            sizes.add(image_info.image_size[0])
            sizes.add(image_info.image_size[1])
            resos.add(tuple(image_info.image_size))

        if sizes is None:
            if use_npz_latents:
                use_npz_latents = False
                logger.warning(
                    f"npz files exist, but no bucket info in metadata. ignore npz files / メタデータにbucket情報がないためnpzファイルを無視します"
                )

            assert (
                resolution is not None
            ), "if metadata doesn't have bucket info, resolution is required / メタデータにbucket情報がない場合はresolutionを指定してください"

            self.enable_bucket = enable_bucket
            if self.enable_bucket:
                self.min_bucket_reso = min_bucket_reso
                self.max_bucket_reso = max_bucket_reso
                self.bucket_reso_steps = bucket_reso_steps
                self.bucket_no_upscale = bucket_no_upscale
        else:
            if not enable_bucket:
                logger.info("metadata has bucket info, enable bucketing / メタデータにbucket情報があるためbucketを有効にします")
            logger.info("using bucket info in metadata / メタデータ内のbucket情報を使います")
            self.enable_bucket = True

            assert (
                not bucket_no_upscale
            ), "if metadata has bucket info, bucket reso is precalculated, so bucket_no_upscale cannot be used / メタデータ内にbucket情報がある場合はbucketの解像度は計算済みのため、bucket_no_upscaleは使えません"

            # bucket情報を初期化しておく、make_bucketsで再作成しない
            self.bucket_manager = BucketManager(False, None, None, None, None)
            self.bucket_manager.set_predefined_resos(resos)

        # npz情報をきれいにしておく
        if not use_npz_latents:
            for image_info in self.image_data.values():
                image_info.latents_npz = image_info.latents_npz_flipped = None

    def image_key_to_npz_file(self, subset: FineTuningSubset, image_key):
        base_name = os.path.splitext(image_key)[0]
        npz_file_norm = base_name + ".npz"

        if os.path.exists(npz_file_norm):
            # image_key is full path
            npz_file_flip = base_name + "_flip.npz"
            if not os.path.exists(npz_file_flip):
                npz_file_flip = None
            return npz_file_norm, npz_file_flip

        # if not full path, check image_dir. if image_dir is None, return None
        if subset.image_dir is None:
            return None, None

        # image_key is relative path
        npz_file_norm = os.path.join(subset.image_dir, image_key + ".npz")
        npz_file_flip = os.path.join(subset.image_dir, image_key + "_flip.npz")

        if not os.path.exists(npz_file_norm):
            npz_file_norm = None
            npz_file_flip = None
        elif not os.path.exists(npz_file_flip):
            npz_file_flip = None

        return npz_file_norm, npz_file_flip


class ControlNetDataset(BaseDataset):
    def __init__(
        self,
        subsets: Sequence[ControlNetSubset],
        batch_size: int,
        tokenizer,
        max_token_length,
        resolution,
        network_multiplier: float,
        enable_bucket: bool,
        min_bucket_reso: int,
        max_bucket_reso: int,
        bucket_reso_steps: int,
        bucket_no_upscale: bool,
        debug_dataset: float,
    ) -> None:
        super().__init__(tokenizer, max_token_length, resolution, network_multiplier, debug_dataset)

        db_subsets = []
        for subset in subsets:
            assert (
                not subset.random_crop
            ), "random_crop is not supported in ControlNetDataset / random_cropはControlNetDatasetではサポートされていません"
            db_subset = DreamBoothSubset(
                subset.image_dir,
                False,
                None,
                subset.caption_extension,
                subset.cache_info,
                subset.num_repeats,
                subset.shuffle_caption,
                subset.caption_separator,
                subset.keep_tokens,
                subset.keep_tokens_separator,
                subset.secondary_separator,
                subset.enable_wildcard,
                subset.color_aug,
                subset.flip_aug,
                subset.face_crop_aug_range,
                subset.random_crop,
                subset.caption_dropout_rate,
                subset.caption_dropout_every_n_epochs,
                subset.caption_tag_dropout_rate,
                subset.caption_prefix,
                subset.caption_suffix,
                subset.token_warmup_min,
                subset.token_warmup_step,
            )
            db_subsets.append(db_subset)

        self.dreambooth_dataset_delegate = DreamBoothDataset(
            db_subsets,
            batch_size,
            tokenizer,
            max_token_length,
            resolution,
            network_multiplier,
            enable_bucket,
            min_bucket_reso,
            max_bucket_reso,
            bucket_reso_steps,
            bucket_no_upscale,
            1.0,
            debug_dataset,
        )

        # config_util等から参照される値をいれておく（若干微妙なのでなんとかしたい）
        self.image_data = self.dreambooth_dataset_delegate.image_data
        self.batch_size = batch_size
        self.num_train_images = self.dreambooth_dataset_delegate.num_train_images
        self.num_reg_images = self.dreambooth_dataset_delegate.num_reg_images

        # assert all conditioning data exists
        missing_imgs = []
        cond_imgs_with_pair = set()
        for image_key, info in self.dreambooth_dataset_delegate.image_data.items():
            db_subset = self.dreambooth_dataset_delegate.image_to_subset[image_key]
            subset = None
            for s in subsets:
                if s.image_dir == db_subset.image_dir:
                    subset = s
                    break
            assert subset is not None, "internal error: subset not found"

            if not os.path.isdir(subset.conditioning_data_dir):
                logger.warning(f"not directory: {subset.conditioning_data_dir}")
                continue

            img_basename = os.path.splitext(os.path.basename(info.absolute_path))[0]
            ctrl_img_path = glob_images(subset.conditioning_data_dir, img_basename)
            if len(ctrl_img_path) < 1:
                missing_imgs.append(img_basename)
                continue
            ctrl_img_path = ctrl_img_path[0]
            ctrl_img_path = os.path.abspath(ctrl_img_path)  # normalize path

            info.cond_img_path = ctrl_img_path
            cond_imgs_with_pair.add(os.path.splitext(ctrl_img_path)[0])  # remove extension because Windows is case insensitive

        extra_imgs = []
        for subset in subsets:
            conditioning_img_paths = glob_images(subset.conditioning_data_dir, "*")
            conditioning_img_paths = [os.path.abspath(p) for p in conditioning_img_paths]  # normalize path
            extra_imgs.extend([p for p in conditioning_img_paths if os.path.splitext(p)[0] not in cond_imgs_with_pair])

        assert (
            len(missing_imgs) == 0
        ), f"missing conditioning data for {len(missing_imgs)} images / 制御用画像が見つかりませんでした: {missing_imgs}"
        assert (
            len(extra_imgs) == 0
        ), f"extra conditioning data for {len(extra_imgs)} images / 余分な制御用画像があります: {extra_imgs}"

        self.conditioning_image_transforms = IMAGE_TRANSFORMS

    def make_buckets(self):
        self.dreambooth_dataset_delegate.make_buckets()
        self.bucket_manager = self.dreambooth_dataset_delegate.bucket_manager
        self.buckets_indices = self.dreambooth_dataset_delegate.buckets_indices

    def cache_latents(self, vae, vae_batch_size=1, cache_to_disk=False, is_main_process=True):
        return self.dreambooth_dataset_delegate.cache_latents(vae, vae_batch_size, cache_to_disk, is_main_process)

    def __len__(self):
        return self.dreambooth_dataset_delegate.__len__()

    def __getitem__(self, index):
        example = self.dreambooth_dataset_delegate[index]

        bucket = self.dreambooth_dataset_delegate.bucket_manager.buckets[
            self.dreambooth_dataset_delegate.buckets_indices[index].bucket_index
        ]
        bucket_batch_size = self.dreambooth_dataset_delegate.buckets_indices[index].bucket_batch_size
        image_index = self.dreambooth_dataset_delegate.buckets_indices[index].batch_index * bucket_batch_size

        conditioning_images = []

        for i, image_key in enumerate(bucket[image_index : image_index + bucket_batch_size]):
            image_info = self.dreambooth_dataset_delegate.image_data[image_key]

            target_size_hw = example["target_sizes_hw"][i]
            original_size_hw = example["original_sizes_hw"][i]
            crop_top_left = example["crop_top_lefts"][i]
            flipped = example["flippeds"][i]
            cond_img = load_image(image_info.cond_img_path)

            if self.dreambooth_dataset_delegate.enable_bucket:
                assert (
                    cond_img.shape[0] == original_size_hw[0] and cond_img.shape[1] == original_size_hw[1]
                ), f"size of conditioning image is not match / 画像サイズが合いません: {image_info.absolute_path}"
                cond_img = cv2.resize(
                    cond_img, image_info.resized_size, interpolation=cv2.INTER_AREA
                )  # INTER_AREAでやりたいのでcv2でリサイズ

                # TODO support random crop
                # 現在サポートしているcropはrandomではなく中央のみ
                h, w = target_size_hw
                ct = (cond_img.shape[0] - h) // 2
                cl = (cond_img.shape[1] - w) // 2
                cond_img = cond_img[ct : ct + h, cl : cl + w]
            else:
                # assert (
                #     cond_img.shape[0] == self.height and cond_img.shape[1] == self.width
                # ), f"image size is small / 画像サイズが小さいようです: {image_info.absolute_path}"
                # resize to target
                if cond_img.shape[0] != target_size_hw[0] or cond_img.shape[1] != target_size_hw[1]:
                    cond_img = cv2.resize(
                        cond_img, (int(target_size_hw[1]), int(target_size_hw[0])), interpolation=cv2.INTER_LANCZOS4
                    )

            if flipped:
                cond_img = cond_img[:, ::-1, :].copy()  # copy to avoid negative stride

            cond_img = self.conditioning_image_transforms(cond_img)
            conditioning_images.append(cond_img)

        example["conditioning_images"] = torch.stack(conditioning_images).to(memory_format=torch.contiguous_format).float()

        return example


# behave as Dataset mock
class DatasetGroup(torch.utils.data.ConcatDataset):
    def __init__(self, datasets: Sequence[Union[DreamBoothDataset, FineTuningDataset]]):
        self.datasets: List[Union[DreamBoothDataset, FineTuningDataset]]

        super().__init__(datasets)

        self.image_data = {}
        self.num_train_images = 0
        self.num_reg_images = 0

        # simply concat together
        # TODO: handling image_data key duplication among dataset
        #   In practical, this is not the big issue because image_data is accessed from outside of dataset only for debug_dataset.
        for dataset in datasets:
            self.image_data.update(dataset.image_data)
            self.num_train_images += dataset.num_train_images
            self.num_reg_images += dataset.num_reg_images

    def add_replacement(self, str_from, str_to):
        for dataset in self.datasets:
            dataset.add_replacement(str_from, str_to)

    # def make_buckets(self):
    #   for dataset in self.datasets:
    #     dataset.make_buckets()

    def enable_XTI(self, *args, **kwargs):
        for dataset in self.datasets:
            dataset.enable_XTI(*args, **kwargs)

    def cache_latents(self, vae, vae_batch_size=1, cache_to_disk=False, is_main_process=True):
        for i, dataset in enumerate(self.datasets):
            logger.info(f"[Dataset {i}]")
            dataset.cache_latents(vae, vae_batch_size, cache_to_disk, is_main_process)

    def cache_text_encoder_outputs(
        self, tokenizers, text_encoders, device, weight_dtype, cache_to_disk=False, is_main_process=True
    ):
        for i, dataset in enumerate(self.datasets):
            logger.info(f"[Dataset {i}]")
            dataset.cache_text_encoder_outputs(tokenizers, text_encoders, device, weight_dtype, cache_to_disk, is_main_process)

    def set_caching_mode(self, caching_mode):
        for dataset in self.datasets:
            dataset.set_caching_mode(caching_mode)

    def verify_bucket_reso_steps(self, min_steps: int):
        for dataset in self.datasets:
            dataset.verify_bucket_reso_steps(min_steps)

    def is_latent_cacheable(self) -> bool:
        return all([dataset.is_latent_cacheable() for dataset in self.datasets])

    def is_text_encoder_output_cacheable(self) -> bool:
        return all([dataset.is_text_encoder_output_cacheable() for dataset in self.datasets])

    def set_current_epoch(self, epoch):
        for dataset in self.datasets:
            dataset.set_current_epoch(epoch)

    def set_current_step(self, step):
        for dataset in self.datasets:
            dataset.set_current_step(step)

    def set_max_train_steps(self, max_train_steps):
        for dataset in self.datasets:
            dataset.set_max_train_steps(max_train_steps)

    def disable_token_padding(self):
        for dataset in self.datasets:
            dataset.disable_token_padding()


def is_disk_cached_latents_is_expected(reso, npz_path: str, flip_aug: bool):
    expected_latents_size = (reso[1] // 8, reso[0] // 8)  # bucket_resoはWxHなので注意

    if not os.path.exists(npz_path):
        return False

    npz = np.load(npz_path)
    if "latents" not in npz or "original_size" not in npz or "crop_ltrb" not in npz:  # old ver?
        return False
    if npz["latents"].shape[1:3] != expected_latents_size:
        return False

    if flip_aug:
        if "latents_flipped" not in npz:
            return False
        if npz["latents_flipped"].shape[1:3] != expected_latents_size:
            return False

    return True


# 戻り値は、latents_tensor, (original_size width, original_size height), (crop left, crop top)
def load_latents_from_disk(
    npz_path,
) -> Tuple[Optional[torch.Tensor], Optional[List[int]], Optional[List[int]], Optional[torch.Tensor]]:
    npz = np.load(npz_path)
    if "latents" not in npz:
        raise ValueError(f"error: npz is old format. please re-generate {npz_path}")

    latents = npz["latents"]
    original_size = npz["original_size"].tolist()
    crop_ltrb = npz["crop_ltrb"].tolist()
    flipped_latents = npz["latents_flipped"] if "latents_flipped" in npz else None
    return latents, original_size, crop_ltrb, flipped_latents


def save_latents_to_disk(npz_path, latents_tensor, original_size, crop_ltrb, flipped_latents_tensor=None):
    kwargs = {}
    if flipped_latents_tensor is not None:
        kwargs["latents_flipped"] = flipped_latents_tensor.float().cpu().numpy()
    np.savez(
        npz_path,
        latents=latents_tensor.float().cpu().numpy(),
        original_size=np.array(original_size),
        crop_ltrb=np.array(crop_ltrb),
        **kwargs,
    )


def debug_dataset(train_dataset, show_input_ids=False):
    logger.info(f"Total dataset length (steps) / データセットの長さ（ステップ数）: {len(train_dataset)}")
    logger.info(
        "`S` for next step, `E` for next epoch no. , Escape for exit. / Sキーで次のステップ、Eキーで次のエポック、Escキーで中断、終了します"
    )

    epoch = 1
    while True:
        logger.info(f"")
        logger.info(f"epoch: {epoch}")

        steps = (epoch - 1) * len(train_dataset) + 1
        indices = list(range(len(train_dataset)))
        random.shuffle(indices)

        k = 0
        for i, idx in enumerate(indices):
            train_dataset.set_current_epoch(epoch)
            train_dataset.set_current_step(steps)
            logger.info(f"steps: {steps} ({i + 1}/{len(train_dataset)})")

            example = train_dataset[idx]
            if example["latents"] is not None:
                logger.info(f"sample has latents from npz file: {example['latents'].size()}")
            for j, (ik, cap, lw, iid, orgsz, crptl, trgsz, flpdz) in enumerate(
                zip(
                    example["image_keys"],
                    example["captions"],
                    example["loss_weights"],
                    example["input_ids"],
                    example["original_sizes_hw"],
                    example["crop_top_lefts"],
                    example["target_sizes_hw"],
                    example["flippeds"],
                )
            ):
                logger.info(
                    f'{ik}, size: {train_dataset.image_data[ik].image_size}, loss weight: {lw}, caption: "{cap}", original size: {orgsz}, crop top left: {crptl}, target size: {trgsz}, flipped: {flpdz}'
                )
                if "network_multipliers" in example:
                    print(f"network multiplier: {example['network_multipliers'][j]}")

                if show_input_ids:
                    logger.info(f"input ids: {iid}")
                    if "input_ids2" in example:
                        logger.info(f"input ids2: {example['input_ids2'][j]}")
                if example["images"] is not None:
                    im = example["images"][j]
                    logger.info(f"image size: {im.size()}")
                    im = ((im.numpy() + 1.0) * 127.5).astype(np.uint8)
                    im = np.transpose(im, (1, 2, 0))  # c,H,W -> H,W,c
                    im = im[:, :, ::-1]  # RGB -> BGR (OpenCV)

                    if "conditioning_images" in example:
                        cond_img = example["conditioning_images"][j]
                        logger.info(f"conditioning image size: {cond_img.size()}")
                        cond_img = ((cond_img.numpy() + 1.0) * 127.5).astype(np.uint8)
                        cond_img = np.transpose(cond_img, (1, 2, 0))
                        cond_img = cond_img[:, :, ::-1]
                        if os.name == "nt":
                            cv2.imshow("cond_img", cond_img)

                    if os.name == "nt":  # only windows
                        cv2.imshow("img", im)
                        k = cv2.waitKey()
                        cv2.destroyAllWindows()
                    if k == 27 or k == ord("s") or k == ord("e"):
                        break
            steps += 1

            if k == ord("e"):
                break
            if k == 27 or (example["images"] is None and i >= 8):
                k = 27
                break
        if k == 27:
            break

        epoch += 1


def glob_images(directory, base="*"):
    img_paths = []
    for ext in IMAGE_EXTENSIONS:
        if base == "*":
            img_paths.extend(glob.glob(os.path.join(glob.escape(directory), base + ext)))
        else:
            img_paths.extend(glob.glob(glob.escape(os.path.join(directory, base + ext))))
    img_paths = list(set(img_paths))  # 重複を排除
    img_paths.sort()
    return img_paths


def glob_images_pathlib(dir_path, recursive):
    image_paths = []
    if recursive:
        for ext in IMAGE_EXTENSIONS:
            image_paths += list(dir_path.rglob("*" + ext))
    else:
        for ext in IMAGE_EXTENSIONS:
            image_paths += list(dir_path.glob("*" + ext))
    image_paths = list(set(image_paths))  # 重複を排除
    image_paths.sort()
    return image_paths


class MinimalDataset(BaseDataset):
    def __init__(self, tokenizer, max_token_length, resolution, network_multiplier, debug_dataset=False):
        super().__init__(tokenizer, max_token_length, resolution, network_multiplier, debug_dataset)

        self.num_train_images = 0  # update in subclass
        self.num_reg_images = 0  # update in subclass
        self.datasets = [self]
        self.batch_size = 1  # update in subclass

        self.subsets = [self]
        self.num_repeats = 1  # update in subclass if needed
        self.img_count = 1  # update in subclass if needed
        self.bucket_info = {}
        self.is_reg = False
        self.image_dir = "dummy"  # for metadata

    def verify_bucket_reso_steps(self, min_steps: int):
        pass

    def is_latent_cacheable(self) -> bool:
        return False

    def __len__(self):
        raise NotImplementedError

    # override to avoid shuffling buckets
    def set_current_epoch(self, epoch):
        self.current_epoch = epoch

    def __getitem__(self, idx):
        r"""
        The subclass may have image_data for debug_dataset, which is a dict of ImageInfo objects.

        Returns: example like this:

            for i in range(batch_size):
                image_key = ...  # whatever hashable
                image_keys.append(image_key)

                image = ...  # PIL Image
                img_tensor = self.image_transforms(img)
                images.append(img_tensor)

                caption = ...  # str
                input_ids = self.get_input_ids(caption)
                input_ids_list.append(input_ids)

                captions.append(caption)

            images = torch.stack(images, dim=0)
            input_ids_list = torch.stack(input_ids_list, dim=0)
            example = {
                "images": images,
                "input_ids": input_ids_list,
                "captions": captions,   # for debug_dataset
                "latents": None,
                "image_keys": image_keys,   # for debug_dataset
                "loss_weights": torch.ones(batch_size, dtype=torch.float32),
            }
            return example
        """
        raise NotImplementedError


def load_arbitrary_dataset(args, tokenizer) -> MinimalDataset:
    module = ".".join(args.dataset_class.split(".")[:-1])
    dataset_class = args.dataset_class.split(".")[-1]
    module = importlib.import_module(module)
    dataset_class = getattr(module, dataset_class)
    train_dataset_group: MinimalDataset = dataset_class(tokenizer, args.max_token_length, args.resolution, args.debug_dataset)
    return train_dataset_group


def load_image(image_path):
    image = Image.open(image_path)
    if not image.mode == "RGB":
        image = image.convert("RGB")
    img = np.array(image, np.uint8)
    return img


# 画像を読み込む。戻り値はnumpy.ndarray,(original width, original height),(crop left, crop top, crop right, crop bottom)
def trim_and_resize_if_required(
    random_crop: bool, image: Image.Image, reso, resized_size: Tuple[int, int]
) -> Tuple[np.ndarray, Tuple[int, int], Tuple[int, int, int, int]]:
    image_height, image_width = image.shape[0:2]
    original_size = (image_width, image_height)  # size before resize

    if image_width != resized_size[0] or image_height != resized_size[1]:
        # リサイズする
        image = cv2.resize(image, resized_size, interpolation=cv2.INTER_AREA)  # INTER_AREAでやりたいのでcv2でリサイズ

    image_height, image_width = image.shape[0:2]

    if image_width > reso[0]:
        trim_size = image_width - reso[0]
        p = trim_size // 2 if not random_crop else random.randint(0, trim_size)
        # logger.info(f"w {trim_size} {p}")
        image = image[:, p : p + reso[0]]
    if image_height > reso[1]:
        trim_size = image_height - reso[1]
        p = trim_size // 2 if not random_crop else random.randint(0, trim_size)
        # logger.info(f"h {trim_size} {p})
        image = image[p : p + reso[1]]

    # random cropの場合のcropされた値をどうcrop left/topに反映するべきか全くアイデアがない
    # I have no idea how to reflect the cropped value in crop left/top in the case of random crop

    crop_ltrb = BucketManager.get_crop_ltrb(reso, original_size)

    assert image.shape[0] == reso[1] and image.shape[1] == reso[0], f"internal error, illegal trimmed size: {image.shape}, {reso}"
    return image, original_size, crop_ltrb


def cache_batch_latents(
    vae: AutoencoderKL, cache_to_disk: bool, image_infos: List[ImageInfo], flip_aug: bool, random_crop: bool
) -> None:
    r"""
    requires image_infos to have: absolute_path, bucket_reso, resized_size, latents_npz
    optionally requires image_infos to have: image
    if cache_to_disk is True, set info.latents_npz
        flipped latents is also saved if flip_aug is True
    if cache_to_disk is False, set info.latents
        latents_flipped is also set if flip_aug is True
    latents_original_size and latents_crop_ltrb are also set
    """
    images = []
    for info in image_infos:
        image = load_image(info.absolute_path) if info.image is None else np.array(info.image, np.uint8)
        # TODO 画像のメタデータが壊れていて、メタデータから割り当てたbucketと実際の画像サイズが一致しない場合があるのでチェック追加要
        image, original_size, crop_ltrb = trim_and_resize_if_required(random_crop, image, info.bucket_reso, info.resized_size)
        image = IMAGE_TRANSFORMS(image)
        images.append(image)

        info.latents_original_size = original_size
        info.latents_crop_ltrb = crop_ltrb

    img_tensors = torch.stack(images, dim=0)
    img_tensors = img_tensors.to(device=vae.device, dtype=vae.dtype)

    with torch.no_grad():
        latents = vae.encode(img_tensors).latent_dist.sample().to("cpu")

    if flip_aug:
        img_tensors = torch.flip(img_tensors, dims=[3])
        with torch.no_grad():
            flipped_latents = vae.encode(img_tensors).latent_dist.sample().to("cpu")
    else:
        flipped_latents = [None] * len(latents)

    for info, latent, flipped_latent in zip(image_infos, latents, flipped_latents):
        # check NaN
        if torch.isnan(latents).any() or (flipped_latent is not None and torch.isnan(flipped_latent).any()):
            raise RuntimeError(f"NaN detected in latents: {info.absolute_path}")

        if cache_to_disk:
            save_latents_to_disk(info.latents_npz, latent, info.latents_original_size, info.latents_crop_ltrb, flipped_latent)
        else:
            info.latents = latent
            if flip_aug:
                info.latents_flipped = flipped_latent

    if not HIGH_VRAM:
        clean_memory_on_device(vae.device)


def cache_batch_text_encoder_outputs(
    image_infos, tokenizers, text_encoders, max_token_length, cache_to_disk, input_ids1, input_ids2, dtype
):
    input_ids1 = input_ids1.to(text_encoders[0].device)
    input_ids2 = input_ids2.to(text_encoders[1].device)

    with torch.no_grad():
        b_hidden_state1, b_hidden_state2, b_pool2 = get_hidden_states_sdxl(
            max_token_length,
            input_ids1,
            input_ids2,
            tokenizers[0],
            tokenizers[1],
            text_encoders[0],
            text_encoders[1],
            dtype,
        )

        # ここでcpuに移動しておかないと、上書きされてしまう
        b_hidden_state1 = b_hidden_state1.detach().to("cpu")  # b,n*75+2,768
        b_hidden_state2 = b_hidden_state2.detach().to("cpu")  # b,n*75+2,1280
        b_pool2 = b_pool2.detach().to("cpu")  # b,1280

    for info, hidden_state1, hidden_state2, pool2 in zip(image_infos, b_hidden_state1, b_hidden_state2, b_pool2):
        if cache_to_disk:
            save_text_encoder_outputs_to_disk(info.text_encoder_outputs_npz, hidden_state1, hidden_state2, pool2)
        else:
            info.text_encoder_outputs1 = hidden_state1
            info.text_encoder_outputs2 = hidden_state2
            info.text_encoder_pool2 = pool2


def save_text_encoder_outputs_to_disk(npz_path, hidden_state1, hidden_state2, pool2):
    np.savez(
        npz_path,
        hidden_state1=hidden_state1.cpu().float().numpy(),
        hidden_state2=hidden_state2.cpu().float().numpy(),
        pool2=pool2.cpu().float().numpy(),
    )


def load_text_encoder_outputs_from_disk(npz_path):
    with np.load(npz_path) as f:
        hidden_state1 = torch.from_numpy(f["hidden_state1"])
        hidden_state2 = torch.from_numpy(f["hidden_state2"]) if "hidden_state2" in f else None
        pool2 = torch.from_numpy(f["pool2"]) if "pool2" in f else None
    return hidden_state1, hidden_state2, pool2


# endregion

# region モジュール入れ替え部
"""
高速化のためのモジュール入れ替え
"""

# FlashAttentionを使うCrossAttention
# based on https://github.com/lucidrains/memory-efficient-attention-pytorch/blob/main/memory_efficient_attention_pytorch/flash_attention.py
# LICENSE MIT https://github.com/lucidrains/memory-efficient-attention-pytorch/blob/main/LICENSE

# constants

EPSILON = 1e-6

# helper functions


def exists(val):
    return val is not None


def default(val, d):
    return val if exists(val) else d


def model_hash(filename):
    """Old model hash used by stable-diffusion-webui"""
    try:
        with open(filename, "rb") as file:
            m = hashlib.sha256()

            file.seek(0x100000)
            m.update(file.read(0x10000))
            return m.hexdigest()[0:8]
    except FileNotFoundError:
        return "NOFILE"
    except IsADirectoryError:  # Linux?
        return "IsADirectory"
    except PermissionError:  # Windows
        return "IsADirectory"


def calculate_sha256(filename):
    """New model hash used by stable-diffusion-webui"""
    try:
        hash_sha256 = hashlib.sha256()
        blksize = 1024 * 1024

        with open(filename, "rb") as f:
            for chunk in iter(lambda: f.read(blksize), b""):
                hash_sha256.update(chunk)

        return hash_sha256.hexdigest()
    except FileNotFoundError:
        return "NOFILE"
    except IsADirectoryError:  # Linux?
        return "IsADirectory"
    except PermissionError:  # Windows
        return "IsADirectory"


def precalculate_safetensors_hashes(tensors, metadata):
    """Precalculate the model hashes needed by sd-webui-additional-networks to
    save time on indexing the model later."""

    # Because writing user metadata to the file can change the result of
    # sd_models.model_hash(), only retain the training metadata for purposes of
    # calculating the hash, as they are meant to be immutable
    metadata = {k: v for k, v in metadata.items() if k.startswith("ss_")}

    bytes = safetensors.torch.save(tensors, metadata)
    b = BytesIO(bytes)

    model_hash = addnet_hash_safetensors(b)
    legacy_hash = addnet_hash_legacy(b)
    return model_hash, legacy_hash


def addnet_hash_legacy(b):
    """Old model hash used by sd-webui-additional-networks for .safetensors format files"""
    m = hashlib.sha256()

    b.seek(0x100000)
    m.update(b.read(0x10000))
    return m.hexdigest()[0:8]


def addnet_hash_safetensors(b):
    """New model hash used by sd-webui-additional-networks for .safetensors format files"""
    hash_sha256 = hashlib.sha256()
    blksize = 1024 * 1024

    b.seek(0)
    header = b.read(8)
    n = int.from_bytes(header, "little")

    offset = n + 8
    b.seek(offset)
    for chunk in iter(lambda: b.read(blksize), b""):
        hash_sha256.update(chunk)

    return hash_sha256.hexdigest()


def get_git_revision_hash() -> str:
    try:
        return subprocess.check_output(["git", "rev-parse", "HEAD"], cwd=os.path.dirname(__file__)).decode("ascii").strip()
    except:
        return "(unknown)"


# def replace_unet_modules(unet: diffusers.models.unet_2d_condition.UNet2DConditionModel, mem_eff_attn, xformers):
#     replace_attentions_for_hypernetwork()
#     # unet is not used currently, but it is here for future use
#     unet.enable_xformers_memory_efficient_attention()
#     return
#     if mem_eff_attn:
#         unet.set_attn_processor(FlashAttnProcessor())
#     elif xformers:
#         unet.enable_xformers_memory_efficient_attention()


# def replace_unet_cross_attn_to_xformers():
#     logger.info("CrossAttention.forward has been replaced to enable xformers.")
#     try:
#         import xformers.ops
#     except ImportError:
#         raise ImportError("No xformers / xformersがインストールされていないようです")

#     def forward_xformers(self, x, context=None, mask=None):
#         h = self.heads
#         q_in = self.to_q(x)

#         context = default(context, x)
#         context = context.to(x.dtype)

#         if hasattr(self, "hypernetwork") and self.hypernetwork is not None:
#             context_k, context_v = self.hypernetwork.forward(x, context)
#             context_k = context_k.to(x.dtype)
#             context_v = context_v.to(x.dtype)
#         else:
#             context_k = context
#             context_v = context

#         k_in = self.to_k(context_k)
#         v_in = self.to_v(context_v)

#         q, k, v = map(lambda t: rearrange(t, "b n (h d) -> b n h d", h=h), (q_in, k_in, v_in))
#         del q_in, k_in, v_in

#         q = q.contiguous()
#         k = k.contiguous()
#         v = v.contiguous()
#         out = xformers.ops.memory_efficient_attention(q, k, v, attn_bias=None)  # 最適なのを選んでくれる

#         out = rearrange(out, "b n h d -> b n (h d)", h=h)

#         # diffusers 0.7.0~
#         out = self.to_out[0](out)
#         out = self.to_out[1](out)
#         return out


#     diffusers.models.attention.CrossAttention.forward = forward_xformers
def replace_unet_modules(unet: UNet2DConditionModel, mem_eff_attn, xformers, sdpa):
    if mem_eff_attn:
        logger.info("Enable memory efficient attention for U-Net")
        unet.set_use_memory_efficient_attention(False, True)
    elif xformers:
        logger.info("Enable xformers for U-Net")
        try:
            import xformers.ops
        except ImportError:
            raise ImportError("No xformers / xformersがインストールされていないようです")

        unet.set_use_memory_efficient_attention(True, False)
    elif sdpa:
        logger.info("Enable SDPA for U-Net")
        unet.set_use_sdpa(True)


"""
def replace_vae_modules(vae: diffusers.models.AutoencoderKL, mem_eff_attn, xformers):
    # vae is not used currently, but it is here for future use
    if mem_eff_attn:
        replace_vae_attn_to_memory_efficient()
    elif xformers:
        # とりあえずDiffusersのxformersを使う。AttentionがあるのはMidBlockのみ
        logger.info("Use Diffusers xformers for VAE")
        vae.encoder.mid_block.attentions[0].set_use_memory_efficient_attention_xformers(True)
        vae.decoder.mid_block.attentions[0].set_use_memory_efficient_attention_xformers(True)


def replace_vae_attn_to_memory_efficient():
    logger.info("AttentionBlock.forward has been replaced to FlashAttention (not xformers)")
    flash_func = FlashAttentionFunction

    def forward_flash_attn(self, hidden_states):
        logger.info("forward_flash_attn")
        q_bucket_size = 512
        k_bucket_size = 1024

        residual = hidden_states
        batch, channel, height, width = hidden_states.shape

        # norm
        hidden_states = self.group_norm(hidden_states)

        hidden_states = hidden_states.view(batch, channel, height * width).transpose(1, 2)

        # proj to q, k, v
        query_proj = self.query(hidden_states)
        key_proj = self.key(hidden_states)
        value_proj = self.value(hidden_states)

        query_proj, key_proj, value_proj = map(
            lambda t: rearrange(t, "b n (h d) -> b h n d", h=self.num_heads), (query_proj, key_proj, value_proj)
        )

        out = flash_func.apply(query_proj, key_proj, value_proj, None, False, q_bucket_size, k_bucket_size)

        out = rearrange(out, "b h n d -> b n (h d)")

        # compute next hidden_states
        hidden_states = self.proj_attn(hidden_states)
        hidden_states = hidden_states.transpose(-1, -2).reshape(batch, channel, height, width)

        # res connect and rescale
        hidden_states = (hidden_states + residual) / self.rescale_output_factor
        return hidden_states

    diffusers.models.attention.AttentionBlock.forward = forward_flash_attn
"""


# endregion


# region arguments


def load_metadata_from_safetensors(safetensors_file: str) -> dict:
    """r
    This method locks the file. see https://github.com/huggingface/safetensors/issues/164
    If the file isn't .safetensors or doesn't have metadata, return empty dict.
    """
    if os.path.splitext(safetensors_file)[1] != ".safetensors":
        return {}

    with safetensors.safe_open(safetensors_file, framework="pt", device="cpu") as f:
        metadata = f.metadata()
    if metadata is None:
        metadata = {}
    return metadata


# this metadata is referred from train_network and various scripts, so we wrote here
SS_METADATA_KEY_V2 = "ss_v2"
SS_METADATA_KEY_BASE_MODEL_VERSION = "ss_base_model_version"
SS_METADATA_KEY_NETWORK_MODULE = "ss_network_module"
SS_METADATA_KEY_NETWORK_DIM = "ss_network_dim"
SS_METADATA_KEY_NETWORK_ALPHA = "ss_network_alpha"
SS_METADATA_KEY_NETWORK_ARGS = "ss_network_args"

SS_METADATA_MINIMUM_KEYS = [
    SS_METADATA_KEY_V2,
    SS_METADATA_KEY_BASE_MODEL_VERSION,
    SS_METADATA_KEY_NETWORK_MODULE,
    SS_METADATA_KEY_NETWORK_DIM,
    SS_METADATA_KEY_NETWORK_ALPHA,
    SS_METADATA_KEY_NETWORK_ARGS,
]


def build_minimum_network_metadata(
    v2: Optional[bool],
    base_model: Optional[str],
    network_module: str,
    network_dim: str,
    network_alpha: str,
    network_args: Optional[dict],
):
    # old LoRA doesn't have base_model
    metadata = {
        SS_METADATA_KEY_NETWORK_MODULE: network_module,
        SS_METADATA_KEY_NETWORK_DIM: network_dim,
        SS_METADATA_KEY_NETWORK_ALPHA: network_alpha,
    }
    if v2 is not None:
        metadata[SS_METADATA_KEY_V2] = v2
    if base_model is not None:
        metadata[SS_METADATA_KEY_BASE_MODEL_VERSION] = base_model
    if network_args is not None:
        metadata[SS_METADATA_KEY_NETWORK_ARGS] = json.dumps(network_args)
    return metadata


def get_sai_model_spec(
    state_dict: dict,
    args: argparse.Namespace,
    sdxl: bool,
    lora: bool,
    textual_inversion: bool,
    is_stable_diffusion_ckpt: Optional[bool] = None,  # None for TI and LoRA
):
    timestamp = time.time()

    v2 = args.v2
    v_parameterization = args.v_parameterization
    reso = args.resolution

    title = args.metadata_title if args.metadata_title is not None else args.output_name

    if args.min_timestep is not None or args.max_timestep is not None:
        min_time_step = args.min_timestep if args.min_timestep is not None else 0
        max_time_step = args.max_timestep if args.max_timestep is not None else 1000
        timesteps = (min_time_step, max_time_step)
    else:
        timesteps = None

    metadata = sai_model_spec.build_metadata(
        state_dict,
        v2,
        v_parameterization,
        sdxl,
        lora,
        textual_inversion,
        timestamp,
        title=title,
        reso=reso,
        is_stable_diffusion_ckpt=is_stable_diffusion_ckpt,
        author=args.metadata_author,
        description=args.metadata_description,
        license=args.metadata_license,
        tags=args.metadata_tags,
        timesteps=timesteps,
        clip_skip=args.clip_skip,  # None or int
    )
    return metadata


def add_sd_models_arguments(parser: argparse.ArgumentParser):
    # for pretrained models
    parser.add_argument(
        "--v2", action="store_true", help="load Stable Diffusion v2.0 model / Stable Diffusion 2.0のモデルを読み込む"
    )
    parser.add_argument(
        "--v_parameterization", action="store_true", help="enable v-parameterization training / v-parameterization学習を有効にする"
    )
    parser.add_argument(
        "--pretrained_model_name_or_path",
        type=str,
        default=None,
        help="pretrained model to train, directory to Diffusers model or StableDiffusion checkpoint / 学習元モデル、Diffusers形式モデルのディレクトリまたはStableDiffusionのckptファイル",
    )
    parser.add_argument(
        "--tokenizer_cache_dir",
        type=str,
        default=None,
        help="directory for caching Tokenizer (for offline training) / Tokenizerをキャッシュするディレクトリ（ネット接続なしでの学習のため）",
    )


def add_optimizer_arguments(parser: argparse.ArgumentParser):
    parser.add_argument(
        "--optimizer_type",
        type=str,
        default="",
        help="Optimizer to use / オプティマイザの種類: AdamW (default), AdamW8bit, PagedAdamW, PagedAdamW8bit, PagedAdamW32bit, Lion8bit, PagedLion8bit, Lion, SGDNesterov, SGDNesterov8bit, DAdaptation(DAdaptAdamPreprint), DAdaptAdaGrad, DAdaptAdam, DAdaptAdan, DAdaptAdanIP, DAdaptLion, DAdaptSGD, AdaFactor",
    )

    # backward compatibility
    parser.add_argument(
        "--use_8bit_adam",
        action="store_true",
        help="use 8bit AdamW optimizer (requires bitsandbytes) / 8bit Adamオプティマイザを使う（bitsandbytesのインストールが必要）",
    )
    parser.add_argument(
        "--use_lion_optimizer",
        action="store_true",
        help="use Lion optimizer (requires lion-pytorch) / Lionオプティマイザを使う（ lion-pytorch のインストールが必要）",
    )

    parser.add_argument("--learning_rate", type=float, default=2.0e-6, help="learning rate / 学習率")
    parser.add_argument(
        "--max_grad_norm",
        default=1.0,
        type=float,
        help="Max gradient norm, 0 for no clipping / 勾配正規化の最大norm、0でclippingを行わない",
    )

    parser.add_argument(
        "--optimizer_args",
        type=str,
        default=None,
        nargs="*",
        help='additional arguments for optimizer (like "weight_decay=0.01 betas=0.9,0.999 ...") / オプティマイザの追加引数（例： "weight_decay=0.01 betas=0.9,0.999 ..."）',
    )

    parser.add_argument("--lr_scheduler_type", type=str, default="", help="custom scheduler module / 使用するスケジューラ")
    parser.add_argument(
        "--lr_scheduler_args",
        type=str,
        default=None,
        nargs="*",
        help='additional arguments for scheduler (like "T_max=100") / スケジューラの追加引数（例： "T_max100"）',
    )

    parser.add_argument(
        "--lr_scheduler",
        type=str,
        default="constant",
        help="scheduler to use for learning rate / 学習率のスケジューラ: linear, cosine, cosine_with_restarts, polynomial, constant (default), constant_with_warmup, adafactor",
    )
    parser.add_argument(
        "--lr_warmup_steps",
        type=int,
        default=0,
        help="Number of steps for the warmup in the lr scheduler (default is 0) / 学習率のスケジューラをウォームアップするステップ数（デフォルト0）",
    )
    parser.add_argument(
        "--lr_scheduler_num_cycles",
        type=int,
        default=1,
        help="Number of restarts for cosine scheduler with restarts / cosine with restartsスケジューラでのリスタート回数",
    )
    parser.add_argument(
        "--lr_scheduler_power",
        type=float,
        default=1,
        help="Polynomial power for polynomial scheduler / polynomialスケジューラでのpolynomial power",
    )


def add_training_arguments(parser: argparse.ArgumentParser, support_dreambooth: bool):
    parser.add_argument(
        "--output_dir", type=str, default=None, help="directory to output trained model / 学習後のモデル出力先ディレクトリ"
    )
    parser.add_argument(
        "--output_name", type=str, default=None, help="base name of trained model file / 学習後のモデルの拡張子を除くファイル名"
    )
    parser.add_argument(
        "--huggingface_repo_id",
        type=str,
        default=None,
        help="huggingface repo name to upload / huggingfaceにアップロードするリポジトリ名",
    )
    parser.add_argument(
        "--huggingface_repo_type",
        type=str,
        default=None,
        help="huggingface repo type to upload / huggingfaceにアップロードするリポジトリの種類",
    )
    parser.add_argument(
        "--huggingface_path_in_repo",
        type=str,
        default=None,
        help="huggingface model path to upload files / huggingfaceにアップロードするファイルのパス",
    )
    parser.add_argument("--huggingface_token", type=str, default=None, help="huggingface token / huggingfaceのトークン")
    parser.add_argument(
        "--huggingface_repo_visibility",
        type=str,
        default=None,
        help="huggingface repository visibility ('public' for public, 'private' or None for private) / huggingfaceにアップロードするリポジトリの公開設定（'public'で公開、'private'またはNoneで非公開）",
    )
    parser.add_argument(
        "--save_state_to_huggingface", action="store_true", help="save state to huggingface / huggingfaceにstateを保存する"
    )
    parser.add_argument(
        "--resume_from_huggingface",
        action="store_true",
        help="resume from huggingface (ex: --resume {repo_id}/{path_in_repo}:{revision}:{repo_type}) / huggingfaceから学習を再開する(例: --resume {repo_id}/{path_in_repo}:{revision}:{repo_type})",
    )
    parser.add_argument(
        "--async_upload",
        action="store_true",
        help="upload to huggingface asynchronously / huggingfaceに非同期でアップロードする",
    )
    parser.add_argument(
        "--save_precision",
        type=str,
        default=None,
        choices=[None, "float", "fp16", "bf16"],
        help="precision in saving / 保存時に精度を変更して保存する",
    )
    parser.add_argument(
        "--save_every_n_epochs",
        type=int,
        default=None,
        help="save checkpoint every N epochs / 学習中のモデルを指定エポックごとに保存する",
    )
    parser.add_argument(
        "--save_every_n_steps",
        type=int,
        default=None,
        help="save checkpoint every N steps / 学習中のモデルを指定ステップごとに保存する",
    )
    parser.add_argument(
        "--save_n_epoch_ratio",
        type=int,
        default=None,
        help="save checkpoint N epoch ratio (for example 5 means save at least 5 files total) / 学習中のモデルを指定のエポック割合で保存する（たとえば5を指定すると最低5個のファイルが保存される）",
    )
    parser.add_argument(
        "--save_last_n_epochs",
        type=int,
        default=None,
        help="save last N checkpoints when saving every N epochs (remove older checkpoints) / 指定エポックごとにモデルを保存するとき最大Nエポック保存する（古いチェックポイントは削除する）",
    )
    parser.add_argument(
        "--save_last_n_epochs_state",
        type=int,
        default=None,
        help="save last N checkpoints of state (overrides the value of --save_last_n_epochs)/ 最大Nエポックstateを保存する（--save_last_n_epochsの指定を上書きする）",
    )
    parser.add_argument(
        "--save_last_n_steps",
        type=int,
        default=None,
        help="save checkpoints until N steps elapsed (remove older checkpoints if N steps elapsed) / 指定ステップごとにモデルを保存するとき、このステップ数経過するまで保存する（このステップ数経過したら削除する）",
    )
    parser.add_argument(
        "--save_last_n_steps_state",
        type=int,
        default=None,
        help="save states until N steps elapsed (remove older states if N steps elapsed, overrides --save_last_n_steps) / 指定ステップごとにstateを保存するとき、このステップ数経過するまで保存する（このステップ数経過したら削除する。--save_last_n_stepsを上書きする）",
    )
    parser.add_argument(
        "--save_state",
        action="store_true",
        help="save training state additionally (including optimizer states etc.) when saving model / optimizerなど学習状態も含めたstateをモデル保存時に追加で保存する",
    )
    parser.add_argument(
        "--save_state_on_train_end",
        action="store_true",
        help="save training state (including optimizer states etc.) on train end / optimizerなど学習状態も含めたstateを学習完了時に保存する",
    )
    parser.add_argument("--resume", type=str, default=None, help="saved state to resume training / 学習再開するモデルのstate")

    parser.add_argument("--train_batch_size", type=int, default=1, help="batch size for training / 学習時のバッチサイズ")
    parser.add_argument(
        "--max_token_length",
        type=int,
        default=None,
        choices=[None, 150, 225],
        help="max token length of text encoder (default for 75, 150 or 225) / text encoderのトークンの最大長（未指定で75、150または225が指定可）",
    )
    parser.add_argument(
        "--mem_eff_attn",
        action="store_true",
        help="use memory efficient attention for CrossAttention / CrossAttentionに省メモリ版attentionを使う",
    )
    parser.add_argument(
        "--torch_compile", action="store_true", help="use torch.compile (requires PyTorch 2.0) / torch.compile を使う"
    )
    parser.add_argument(
        "--dynamo_backend",
        type=str,
        default="inductor",
        # available backends:
        # https://github.com/huggingface/accelerate/blob/d1abd59114ada8ba673e1214218cb2878c13b82d/src/accelerate/utils/dataclasses.py#L376-L388C5
        # https://pytorch.org/docs/stable/torch.compiler.html
        choices=["eager", "aot_eager", "inductor", "aot_ts_nvfuser", "nvprims_nvfuser", "cudagraphs", "ofi", "fx2trt", "onnxrt"],
        help="dynamo backend type (default is inductor) / dynamoのbackendの種類（デフォルトは inductor）",
    )
    parser.add_argument("--xformers", action="store_true", help="use xformers for CrossAttention / CrossAttentionにxformersを使う")
    parser.add_argument(
        "--sdpa",
        action="store_true",
        help="use sdpa for CrossAttention (requires PyTorch 2.0) / CrossAttentionにsdpaを使う（PyTorch 2.0が必要）",
    )
    parser.add_argument(
        "--vae",
        type=str,
        default=None,
        help="path to checkpoint of vae to replace / VAEを入れ替える場合、VAEのcheckpointファイルまたはディレクトリ",
    )

    parser.add_argument("--max_train_steps", type=int, default=1600, help="training steps / 学習ステップ数")
    parser.add_argument(
        "--max_train_epochs",
        type=int,
        default=None,
        help="training epochs (overrides max_train_steps) / 学習エポック数（max_train_stepsを上書きします）",
    )
    parser.add_argument(
        "--max_data_loader_n_workers",
        type=int,
        default=8,
        help="max num workers for DataLoader (lower is less main RAM usage, faster epoch start and slower data loading) / DataLoaderの最大プロセス数（小さい値ではメインメモリの使用量が減りエポック間の待ち時間が減りますが、データ読み込みは遅くなります）",
    )
    parser.add_argument(
        "--persistent_data_loader_workers",
        action="store_true",
        help="persistent DataLoader workers (useful for reduce time gap between epoch, but may use more memory) / DataLoader のワーカーを持続させる (エポック間の時間差を少なくするのに有効だが、より多くのメモリを消費する可能性がある)",
    )
    parser.add_argument("--seed", type=int, default=None, help="random seed for training / 学習時の乱数のseed")
    parser.add_argument(
        "--gradient_checkpointing", action="store_true", help="enable gradient checkpointing / grandient checkpointingを有効にする"
    )
    parser.add_argument(
        "--gradient_accumulation_steps",
        type=int,
        default=1,
        help="Number of updates steps to accumulate before performing a backward/update pass / 学習時に逆伝播をする前に勾配を合計するステップ数",
    )
    parser.add_argument(
        "--mixed_precision",
        type=str,
        default="no",
        choices=["no", "fp16", "bf16"],
        help="use mixed precision / 混合精度を使う場合、その精度",
    )
    parser.add_argument("--full_fp16", action="store_true", help="fp16 training including gradients / 勾配も含めてfp16で学習する")
    parser.add_argument(
        "--full_bf16", action="store_true", help="bf16 training including gradients / 勾配も含めてbf16で学習する"
    )  # TODO move to SDXL training, because it is not supported by SD1/2
    parser.add_argument("--fp8_base", action="store_true", help="use fp8 for base model / base modelにfp8を使う")

    parser.add_argument(
        "--ddp_timeout",
        type=int,
        default=None,
        help="DDP timeout (min, None for default of accelerate) / DDPのタイムアウト（分、Noneでaccelerateのデフォルト）",
    )
    parser.add_argument(
        "--ddp_gradient_as_bucket_view",
        action="store_true",
        help="enable gradient_as_bucket_view for DDP / DDPでgradient_as_bucket_viewを有効にする",
    )
    parser.add_argument(
        "--ddp_static_graph",
        action="store_true",
        help="enable static_graph for DDP / DDPでstatic_graphを有効にする",
    )
    parser.add_argument(
        "--clip_skip",
        type=int,
        default=None,
        help="use output of nth layer from back of text encoder (n>=1) / text encoderの後ろからn番目の層の出力を用いる（nは1以上）",
    )
    parser.add_argument(
        "--logging_dir",
        type=str,
        default=None,
        help="enable logging and output TensorBoard log to this directory / ログ出力を有効にしてこのディレクトリにTensorBoard用のログを出力する",
    )
    parser.add_argument(
        "--log_with",
        type=str,
        default=None,
        choices=["tensorboard", "wandb", "all"],
        help="what logging tool(s) to use (if 'all', TensorBoard and WandB are both used) / ログ出力に使用するツール (allを指定するとTensorBoardとWandBの両方が使用される)",
    )
    parser.add_argument(
        "--log_prefix", type=str, default=None, help="add prefix for each log directory / ログディレクトリ名の先頭に追加する文字列"
    )
    parser.add_argument(
        "--log_tracker_name",
        type=str,
        default=None,
        help="name of tracker to use for logging, default is script-specific default name / ログ出力に使用するtrackerの名前、省略時はスクリプトごとのデフォルト名",
    )
    parser.add_argument(
        "--wandb_run_name",
        type=str,
        default=None,
        help="The name of the specific wandb session / wandb ログに表示される特定の実行の名前",
    )
    parser.add_argument(
        "--log_tracker_config",
        type=str,
        default=None,
        help="path to tracker config file to use for logging / ログ出力に使用するtrackerの設定ファイルのパス",
    )
    parser.add_argument(
        "--wandb_api_key",
        type=str,
        default=None,
        help="specify WandB API key to log in before starting training (optional). / WandB APIキーを指定して学習開始前にログインする（オプション）",
    )

    parser.add_argument(
        "--noise_offset",
        type=float,
        default=None,
        help="enable noise offset with this value (if enabled, around 0.1 is recommended) / Noise offsetを有効にしてこの値を設定する（有効にする場合は0.1程度を推奨）",
    )
    parser.add_argument(
        "--noise_offset_random_strength",
        action="store_true",
        help="use random strength between 0~noise_offset for noise offset. / noise offsetにおいて、0からnoise_offsetの間でランダムな強度を使用します。",
    )
    parser.add_argument(
        "--multires_noise_iterations",
        type=int,
        default=None,
        help="enable multires noise with this number of iterations (if enabled, around 6-10 is recommended) / Multires noiseを有効にしてこのイテレーション数を設定する（有効にする場合は6-10程度を推奨）",
    )
    parser.add_argument(
        "--ip_noise_gamma",
        type=float,
        default=None,
        help="enable input perturbation noise. used for regularization. recommended value: around 0.1 (from arxiv.org/abs/2301.11706) "
        + "/  input perturbation noiseを有効にする。正則化に使用される。推奨値: 0.1程度 (arxiv.org/abs/2301.11706 より)",
    )
    parser.add_argument(
        "--ip_noise_gamma_random_strength",
        action="store_true",
        help="Use random strength between 0~ip_noise_gamma for input perturbation noise."
        + "/ input perturbation noiseにおいて、0からip_noise_gammaの間でランダムな強度を使用します。",
    )
    # parser.add_argument(
    #     "--perlin_noise",
    #     type=int,
    #     default=None,
    #     help="enable perlin noise and set the octaves / perlin noiseを有効にしてoctavesをこの値に設定する",
    # )
    parser.add_argument(
        "--multires_noise_discount",
        type=float,
        default=0.3,
        help="set discount value for multires noise (has no effect without --multires_noise_iterations) / Multires noiseのdiscount値を設定する（--multires_noise_iterations指定時のみ有効）",
    )
    parser.add_argument(
        "--adaptive_noise_scale",
        type=float,
        default=None,
        help="add `latent mean absolute value * this value` to noise_offset (disabled if None, default) / latentの平均値の絶対値 * この値をnoise_offsetに加算する（Noneの場合は無効、デフォルト）",
    )
    parser.add_argument(
        "--zero_terminal_snr",
        action="store_true",
        help="fix noise scheduler betas to enforce zero terminal SNR / noise schedulerのbetasを修正して、zero terminal SNRを強制する",
    )
    parser.add_argument(
        "--min_timestep",
        type=int,
        default=None,
        help="set minimum time step for U-Net training (0~999, default is 0) / U-Net学習時のtime stepの最小値を設定する（0~999で指定、省略時はデフォルト値(0)） ",
    )
    parser.add_argument(
        "--max_timestep",
        type=int,
        default=None,
        help="set maximum time step for U-Net training (1~1000, default is 1000) / U-Net学習時のtime stepの最大値を設定する（1~1000で指定、省略時はデフォルト値(1000)）",
    )
    parser.add_argument(
        "--loss_type",
        type=str,
        default="l2",
        choices=["l2", "huber", "smooth_l1"],
        help="The type of loss function to use (L2, Huber, or smooth L1), default is L2 / 使用する損失関数の種類（L2、Huber、またはsmooth L1）、デフォルトはL2",
    )
    parser.add_argument(
        "--huber_schedule",
        type=str,
        default="exponential",
        choices=["constant", "exponential", "snr"],
        help="The scheduling method for Huber loss (constant, exponential, or SNR-based). Only used when loss_type is 'huber' or 'smooth_l1'. default is exponential"
        + " / Huber損失のスケジューリング方法（constant、exponential、またはSNRベース）。loss_typeが'huber'または'smooth_l1'の場合に有効、デフォルトはexponential",
    )
    parser.add_argument(
        "--huber_c",
        type=float,
        default=0.1,
        help="The huber loss parameter. Only used if one of the huber loss modes (huber or smooth l1) is selected with loss_type. default is 0.1 / Huber損失のパラメータ。loss_typeがhuberまたはsmooth l1の場合に有効。デフォルトは0.1",
    )

    parser.add_argument(
        "--lowram",
        action="store_true",
        help="enable low RAM optimization. e.g. load models to VRAM instead of RAM (for machines which have bigger VRAM than RAM such as Colab and Kaggle) / メインメモリが少ない環境向け最適化を有効にする。たとえばVRAMにモデルを読み込む等（ColabやKaggleなどRAMに比べてVRAMが多い環境向け）",
    )
    parser.add_argument(
        "--highvram",
        action="store_true",
        help="disable low VRAM optimization. e.g. do not clear CUDA cache after each latent caching (for machines which have bigger VRAM) "
        + "/ VRAMが少ない環境向け最適化を無効にする。たとえば各latentのキャッシュ後のCUDAキャッシュクリアを行わない等（VRAMが多い環境向け）",
    )

    parser.add_argument(
        "--sample_every_n_steps",
        type=int,
        default=None,
        help="generate sample images every N steps / 学習中のモデルで指定ステップごとにサンプル出力する",
    )
    parser.add_argument(
        "--sample_at_first", action="store_true", help="generate sample images before training / 学習前にサンプル出力する"
    )
    parser.add_argument(
        "--sample_every_n_epochs",
        type=int,
        default=None,
        help="generate sample images every N epochs (overwrites n_steps) / 学習中のモデルで指定エポックごとにサンプル出力する（ステップ数指定を上書きします）",
    )
    parser.add_argument(
        "--sample_prompts",
        type=str,
        default=None,
        help="file for prompts to generate sample images / 学習中モデルのサンプル出力用プロンプトのファイル",
    )
    parser.add_argument(
        "--sample_sampler",
        type=str,
        default="ddim",
        choices=[
            "ddim",
            "pndm",
            "lms",
            "euler",
            "euler_a",
            "heun",
            "dpm_2",
            "dpm_2_a",
            "dpmsolver",
            "dpmsolver++",
            "dpmsingle",
            "k_lms",
            "k_euler",
            "k_euler_a",
            "k_dpm_2",
            "k_dpm_2_a",
        ],
        help=f"sampler (scheduler) type for sample images / サンプル出力時のサンプラー（スケジューラ）の種類",
    )

    parser.add_argument(
        "--config_file",
        type=str,
        default=None,
        help="using .toml instead of args to pass hyperparameter / ハイパーパラメータを引数ではなく.tomlファイルで渡す",
    )
    parser.add_argument(
        "--output_config", action="store_true", help="output command line args to given .toml file / 引数を.tomlファイルに出力する"
    )

    # SAI Model spec
    parser.add_argument(
        "--metadata_title",
        type=str,
        default=None,
        help="title for model metadata (default is output_name) / メタデータに書き込まれるモデルタイトル、省略時はoutput_name",
    )
    parser.add_argument(
        "--metadata_author",
        type=str,
        default=None,
        help="author name for model metadata / メタデータに書き込まれるモデル作者名",
    )
    parser.add_argument(
        "--metadata_description",
        type=str,
        default=None,
        help="description for model metadata / メタデータに書き込まれるモデル説明",
    )
    parser.add_argument(
        "--metadata_license",
        type=str,
        default=None,
        help="license for model metadata / メタデータに書き込まれるモデルライセンス",
    )
    parser.add_argument(
        "--metadata_tags",
        type=str,
        default=None,
        help="tags for model metadata, separated by comma / メタデータに書き込まれるモデルタグ、カンマ区切り",
    )

    if support_dreambooth:
        # DreamBooth training
        parser.add_argument(
            "--prior_loss_weight", type=float, default=1.0, help="loss weight for regularization images / 正則化画像のlossの重み"
        )


def add_masked_loss_arguments(parser: argparse.ArgumentParser):
    parser.add_argument(
        "--conditioning_data_dir",
        type=str,
        default=None,
        help="conditioning data directory / 条件付けデータのディレクトリ",
    )
    parser.add_argument(
        "--masked_loss",
        action="store_true",
        help="apply mask for calculating loss. conditioning_data_dir is required for dataset. / 損失計算時にマスクを適用する。datasetにはconditioning_data_dirが必要",
    )


# verify command line args for training
def verify_command_line_training_args(args: argparse.Namespace):
    # if wandb is enabled, the command line is exposed to the public
    # check whether sensitive options are included in the command line arguments
    # if so, warn or inform the user to move them to the configuration file
    # wandbが有効な場合、コマンドラインが公開される
    # 学習用のコマンドライン引数に敏感なオプションが含まれているかどうかを確認し、
    # 含まれている場合は設定ファイルに移動するようにユーザーに警告または通知する

    wandb_enabled = args.log_with is not None and args.log_with != "tensorboard"  # "all" or "wandb"
    if not wandb_enabled:
        return

    sensitive_args = ["wandb_api_key", "huggingface_token"]
    sensitive_path_args = [
        "pretrained_model_name_or_path",
        "vae",
        "tokenizer_cache_dir",
        "train_data_dir",
        "conditioning_data_dir",
        "reg_data_dir",
        "output_dir",
        "logging_dir",
    ]

    for arg in sensitive_args:
        if getattr(args, arg, None) is not None:
            logger.warning(
                f"wandb is enabled, but option `{arg}` is included in the command line. Because the command line is exposed to the public, it is recommended to move it to the `.toml` file."
                + f" / wandbが有効で、かつオプション `{arg}` がコマンドラインに含まれています。コマンドラインは公開されるため、`.toml`ファイルに移動することをお勧めします。"
            )

    # if path is absolute, it may include sensitive information
    for arg in sensitive_path_args:
        if getattr(args, arg, None) is not None and os.path.isabs(getattr(args, arg)):
            logger.info(
                f"wandb is enabled, but option `{arg}` is included in the command line and it is an absolute path. Because the command line is exposed to the public, it is recommended to move it to the `.toml` file or use relative path."
                + f" / wandbが有効で、かつオプション `{arg}` がコマンドラインに含まれており、絶対パスです。コマンドラインは公開されるため、`.toml`ファイルに移動するか、相対パスを使用することをお勧めします。"
            )

    if getattr(args, "config_file", None) is not None:
        logger.info(
            f"wandb is enabled, but option `config_file` is included in the command line. Because the command line is exposed to the public, please be careful about the information included in the path."
            + f" / wandbが有効で、かつオプション `config_file` がコマンドラインに含まれています。コマンドラインは公開されるため、パスに含まれる情報にご注意ください。"
        )

    # other sensitive options
    if args.huggingface_repo_id is not None and args.huggingface_repo_visibility != "public":
        logger.info(
            f"wandb is enabled, but option huggingface_repo_id is included in the command line and huggingface_repo_visibility is not 'public'. Because the command line is exposed to the public, it is recommended to move it to the `.toml` file."
            + f" / wandbが有効で、かつオプション huggingface_repo_id がコマンドラインに含まれており、huggingface_repo_visibility が 'public' ではありません。コマンドラインは公開されるため、`.toml`ファイルに移動することをお勧めします。"
        )


def verify_training_args(args: argparse.Namespace):
    r"""
    Verify training arguments. Also reflect highvram option to global variable
    学習用引数を検証する。あわせて highvram オプションの指定をグローバル変数に反映する
    """
    if args.highvram:
        print("highvram is enabled / highvramが有効です")
        global HIGH_VRAM
        HIGH_VRAM = True

    if args.v_parameterization and not args.v2:
        logger.warning(
            "v_parameterization should be with v2 not v1 or sdxl / v1やsdxlでv_parameterizationを使用することは想定されていません"
        )
    if args.v2 and args.clip_skip is not None:
        logger.warning("v2 with clip_skip will be unexpected / v2でclip_skipを使用することは想定されていません")

    if args.cache_latents_to_disk and not args.cache_latents:
        args.cache_latents = True
        logger.warning(
            "cache_latents_to_disk is enabled, so cache_latents is also enabled / cache_latents_to_diskが有効なため、cache_latentsを有効にします"
        )

    # noise_offset, perlin_noise, multires_noise_iterations cannot be enabled at the same time
    # # Listを使って数えてもいいけど並べてしまえ
    # if args.noise_offset is not None and args.multires_noise_iterations is not None:
    #     raise ValueError(
    #         "noise_offset and multires_noise_iterations cannot be enabled at the same time / noise_offsetとmultires_noise_iterationsを同時に有効にできません"
    #     )
    # if args.noise_offset is not None and args.perlin_noise is not None:
    #     raise ValueError("noise_offset and perlin_noise cannot be enabled at the same time / noise_offsetとperlin_noiseは同時に有効にできません")
    # if args.perlin_noise is not None and args.multires_noise_iterations is not None:
    #     raise ValueError(
    #         "perlin_noise and multires_noise_iterations cannot be enabled at the same time / perlin_noiseとmultires_noise_iterationsを同時に有効にできません"
    #     )

    if args.adaptive_noise_scale is not None and args.noise_offset is None:
        raise ValueError("adaptive_noise_scale requires noise_offset / adaptive_noise_scaleを使用するにはnoise_offsetが必要です")

    if args.scale_v_pred_loss_like_noise_pred and not args.v_parameterization:
        raise ValueError(
            "scale_v_pred_loss_like_noise_pred can be enabled only with v_parameterization / scale_v_pred_loss_like_noise_predはv_parameterizationが有効なときのみ有効にできます"
        )

    if args.v_pred_like_loss and args.v_parameterization:
        raise ValueError(
            "v_pred_like_loss cannot be enabled with v_parameterization / v_pred_like_lossはv_parameterizationが有効なときには有効にできません"
        )

    if args.zero_terminal_snr and not args.v_parameterization:
        logger.warning(
            f"zero_terminal_snr is enabled, but v_parameterization is not enabled. training will be unexpected"
            + " / zero_terminal_snrが有効ですが、v_parameterizationが有効ではありません。学習結果は想定外になる可能性があります"
        )

    if args.sample_every_n_epochs is not None and args.sample_every_n_epochs <= 0:
        logger.warning(
            "sample_every_n_epochs is less than or equal to 0, so it will be disabled / sample_every_n_epochsに0以下の値が指定されたため無効になります"
        )
        args.sample_every_n_epochs = None

    if args.sample_every_n_steps is not None and args.sample_every_n_steps <= 0:
        logger.warning(
            "sample_every_n_steps is less than or equal to 0, so it will be disabled / sample_every_n_stepsに0以下の値が指定されたため無効になります"
        )
        args.sample_every_n_steps = None


def add_dataset_arguments(
    parser: argparse.ArgumentParser, support_dreambooth: bool, support_caption: bool, support_caption_dropout: bool
):
    # dataset common
    parser.add_argument(
<<<<<<< HEAD
        "--cache_meta", action="store_true"
    )
    parser.add_argument(
        "--use_cached_meta", action="store_true"
=======
        "--dataset_from_pkl", action="store_true"
>>>>>>> 4511da6d
    )
    parser.add_argument(
        "--train_data_dir", type=str, default=None, help="directory for train images / 学習画像データのディレクトリ"
    )
    parser.add_argument(
        "--cache_info",
        action="store_true",
        help="cache meta information (caption and image size) for faster dataset loading. only available for DreamBooth"
        + " / メタ情報（キャプションとサイズ）をキャッシュしてデータセット読み込みを高速化する。DreamBooth方式のみ有効",
    )
    parser.add_argument(
        "--shuffle_caption", action="store_true", help="shuffle separated caption / 区切られたcaptionの各要素をshuffleする"
    )
    parser.add_argument("--caption_separator", type=str, default=",", help="separator for caption / captionの区切り文字")
    parser.add_argument(
        "--caption_extension", type=str, default=".caption", help="extension of caption files / 読み込むcaptionファイルの拡張子"
    )
    parser.add_argument(
        "--caption_extention",
        type=str,
        default=None,
        help="extension of caption files (backward compatibility) / 読み込むcaptionファイルの拡張子（スペルミスを残してあります）",
    )
    parser.add_argument(
        "--keep_tokens",
        type=int,
        default=0,
        help="keep heading N tokens when shuffling caption tokens (token means comma separated strings) / captionのシャッフル時に、先頭からこの個数のトークンをシャッフルしないで残す（トークンはカンマ区切りの各部分を意味する）",
    )
    parser.add_argument(
        "--keep_tokens_separator",
        type=str,
        default="",
        help="A custom separator to divide the caption into fixed and flexible parts. Tokens before this separator will not be shuffled. If not specified, '--keep_tokens' will be used to determine the fixed number of tokens."
        + " / captionを固定部分と可変部分に分けるためのカスタム区切り文字。この区切り文字より前のトークンはシャッフルされない。指定しない場合、'--keep_tokens'が固定部分のトークン数として使用される。",
    )
    parser.add_argument(
        "--secondary_separator",
        type=str,
        default=None,
        help="a secondary separator for caption. This separator is replaced to caption_separator after dropping/shuffling caption"
        + " / captionのセカンダリ区切り文字。この区切り文字はcaptionのドロップやシャッフル後にcaption_separatorに置き換えられる",
    )
    parser.add_argument(
        "--enable_wildcard",
        action="store_true",
        help="enable wildcard for caption (e.g. '{image|picture|rendition}') / captionのワイルドカードを有効にする（例：'{image|picture|rendition}'）",
    )
    parser.add_argument(
        "--caption_prefix",
        type=str,
        default=None,
        help="prefix for caption text / captionのテキストの先頭に付ける文字列",
    )
    parser.add_argument(
        "--caption_suffix",
        type=str,
        default=None,
        help="suffix for caption text / captionのテキストの末尾に付ける文字列",
    )
    parser.add_argument(
        "--color_aug", action="store_true", help="enable weak color augmentation / 学習時に色合いのaugmentationを有効にする"
    )
    parser.add_argument(
        "--flip_aug", action="store_true", help="enable horizontal flip augmentation / 学習時に左右反転のaugmentationを有効にする"
    )
    parser.add_argument(
        "--face_crop_aug_range",
        type=str,
        default=None,
        help="enable face-centered crop augmentation and its range (e.g. 2.0,4.0) / 学習時に顔を中心とした切り出しaugmentationを有効にするときは倍率を指定する（例：2.0,4.0）",
    )
    parser.add_argument(
        "--random_crop",
        action="store_true",
        help="enable random crop (for style training in face-centered crop augmentation) / ランダムな切り出しを有効にする（顔を中心としたaugmentationを行うときに画風の学習用に指定する）",
    )
    parser.add_argument(
        "--debug_dataset",
        action="store_true",
        help="show images for debugging (do not train) / デバッグ用に学習データを画面表示する（学習は行わない）",
    )
    parser.add_argument(
        "--resolution",
        type=str,
        default=None,
        help="resolution in training ('size' or 'width,height') / 学習時の画像解像度（'サイズ'指定、または'幅,高さ'指定）",
    )
    parser.add_argument(
        "--cache_latents",
        action="store_true",
        help="cache latents to main memory to reduce VRAM usage (augmentations must be disabled) / VRAM削減のためにlatentをメインメモリにcacheする（augmentationは使用不可） ",
    )
    parser.add_argument(
        "--vae_batch_size", type=int, default=1, help="batch size for caching latents / latentのcache時のバッチサイズ"
    )
    parser.add_argument(
        "--cache_latents_to_disk",
        action="store_true",
        help="cache latents to disk to reduce VRAM usage (augmentations must be disabled) / VRAM削減のためにlatentをディスクにcacheする（augmentationは使用不可）",
    )
    parser.add_argument(
        "--enable_bucket",
        action="store_true",
        help="enable buckets for multi aspect ratio training / 複数解像度学習のためのbucketを有効にする",
    )
    parser.add_argument("--min_bucket_reso", type=int, default=256, help="minimum resolution for buckets / bucketの最小解像度")
    parser.add_argument("--max_bucket_reso", type=int, default=1024, help="maximum resolution for buckets / bucketの最大解像度")
    parser.add_argument(
        "--bucket_reso_steps",
        type=int,
        default=64,
        help="steps of resolution for buckets, divisible by 8 is recommended / bucketの解像度の単位、8で割り切れる値を推奨します",
    )
    parser.add_argument(
        "--bucket_no_upscale",
        action="store_true",
        help="make bucket for each image without upscaling / 画像を拡大せずbucketを作成します",
    )

    parser.add_argument(
        "--token_warmup_min",
        type=int,
        default=1,
        help="start learning at N tags (token means comma separated strinfloatgs) / タグ数をN個から増やしながら学習する",
    )
    parser.add_argument(
        "--token_warmup_step",
        type=float,
        default=0,
        help="tag length reaches maximum on N steps (or N*max_train_steps if N<1) / N（N<1ならN*max_train_steps）ステップでタグ長が最大になる。デフォルトは0（最初から最大）",
    )

    parser.add_argument(
        "--dataset_class",
        type=str,
        default=None,
        help="dataset class for arbitrary dataset (package.module.Class) / 任意のデータセットを用いるときのクラス名 (package.module.Class)",
    )

    if support_caption_dropout:
        # Textual Inversion はcaptionのdropoutをsupportしない
        # いわゆるtensorのDropoutと紛らわしいのでprefixにcaptionを付けておく　every_n_epochsは他と平仄を合わせてdefault Noneに
        parser.add_argument(
            "--caption_dropout_rate", type=float, default=0.0, help="Rate out dropout caption(0.0~1.0) / captionをdropoutする割合"
        )
        parser.add_argument(
            "--caption_dropout_every_n_epochs",
            type=int,
            default=0,
            help="Dropout all captions every N epochs / captionを指定エポックごとにdropoutする",
        )
        parser.add_argument(
            "--caption_tag_dropout_rate",
            type=float,
            default=0.0,
            help="Rate out dropout comma separated tokens(0.0~1.0) / カンマ区切りのタグをdropoutする割合",
        )

    if support_dreambooth:
        # DreamBooth dataset
        parser.add_argument(
            "--reg_data_dir", type=str, default=None, help="directory for regularization images / 正則化画像データのディレクトリ"
        )

    if support_caption:
        # caption dataset
        parser.add_argument(
            "--in_json", type=str, default=None, help="json metadata for dataset / データセットのmetadataのjsonファイル"
        )
        parser.add_argument(
            "--dataset_repeats",
            type=int,
            default=1,
            help="repeat dataset when training with captions / キャプションでの学習時にデータセットを繰り返す回数",
        )


def add_sd_saving_arguments(parser: argparse.ArgumentParser):
    parser.add_argument(
        "--save_model_as",
        type=str,
        default=None,
        choices=[None, "ckpt", "safetensors", "diffusers", "diffusers_safetensors"],
        help="format to save the model (default is same to original) / モデル保存時の形式（未指定時は元モデルと同じ）",
    )
    parser.add_argument(
        "--use_safetensors",
        action="store_true",
        help="use safetensors format to save (if save_model_as is not specified) / checkpoint、モデルをsafetensors形式で保存する（save_model_as未指定時）",
    )


def read_config_from_file(args: argparse.Namespace, parser: argparse.ArgumentParser):
    if not args.config_file:
        return args

    config_path = args.config_file + ".toml" if not args.config_file.endswith(".toml") else args.config_file

    if args.output_config:
        # check if config file exists
        if os.path.exists(config_path):
            logger.error(f"Config file already exists. Aborting... / 出力先の設定ファイルが既に存在します: {config_path}")
            exit(1)

        # convert args to dictionary
        args_dict = vars(args)

        # remove unnecessary keys
        for key in ["config_file", "output_config", "wandb_api_key"]:
            if key in args_dict:
                del args_dict[key]

        # get default args from parser
        default_args = vars(parser.parse_args([]))

        # remove default values: cannot use args_dict.items directly because it will be changed during iteration
        for key, value in list(args_dict.items()):
            if key in default_args and value == default_args[key]:
                del args_dict[key]

        # convert Path to str in dictionary
        for key, value in args_dict.items():
            if isinstance(value, pathlib.Path):
                args_dict[key] = str(value)

        # convert to toml and output to file
        with open(config_path, "w") as f:
            toml.dump(args_dict, f)

        logger.info(f"Saved config file / 設定ファイルを保存しました: {config_path}")
        exit(0)

    if not os.path.exists(config_path):
        logger.info(f"{config_path} not found.")
        exit(1)

    logger.info(f"Loading settings from {config_path}...")
    with open(config_path, "r", encoding="utf-8") as f:
        config_dict = toml.load(f)

    # combine all sections into one
    ignore_nesting_dict = {}
    for section_name, section_dict in config_dict.items():
        # if value is not dict, save key and value as is
        if not isinstance(section_dict, dict):
            ignore_nesting_dict[section_name] = section_dict
            continue

        # if value is dict, save all key and value into one dict
        for key, value in section_dict.items():
            ignore_nesting_dict[key] = value

    config_args = argparse.Namespace(**ignore_nesting_dict)
    args = parser.parse_args(namespace=config_args)
    args.config_file = os.path.splitext(args.config_file)[0]
    logger.info(args.config_file)

    return args


# endregion

# region utils


def resume_from_local_or_hf_if_specified(accelerator, args):
    if not args.resume:
        return

    if not args.resume_from_huggingface:
        logger.info(f"resume training from local state: {args.resume}")
        accelerator.load_state(args.resume)
        return

    logger.info(f"resume training from huggingface state: {args.resume}")
    repo_id = args.resume.split("/")[0] + "/" + args.resume.split("/")[1]
    path_in_repo = "/".join(args.resume.split("/")[2:])
    revision = None
    repo_type = None
    if ":" in path_in_repo:
        divided = path_in_repo.split(":")
        if len(divided) == 2:
            path_in_repo, revision = divided
            repo_type = "model"
        else:
            path_in_repo, revision, repo_type = divided
    logger.info(f"Downloading state from huggingface: {repo_id}/{path_in_repo}@{revision}")

    list_files = huggingface_util.list_dir(
        repo_id=repo_id,
        subfolder=path_in_repo,
        revision=revision,
        token=args.huggingface_token,
        repo_type=repo_type,
    )

    async def download(filename) -> str:
        def task():
            return hf_hub_download(
                repo_id=repo_id,
                filename=filename,
                revision=revision,
                repo_type=repo_type,
                token=args.huggingface_token,
            )

        return await asyncio.get_event_loop().run_in_executor(None, task)

    loop = asyncio.get_event_loop()
    results = loop.run_until_complete(asyncio.gather(*[download(filename=filename.rfilename) for filename in list_files]))
    if len(results) == 0:
        raise ValueError(
            "No files found in the specified repo id/path/revision / 指定されたリポジトリID/パス/リビジョンにファイルが見つかりませんでした"
        )
    dirname = os.path.dirname(results[0])
    accelerator.load_state(dirname)


def get_optimizer(args, trainable_params):
    # "Optimizer to use: AdamW, AdamW8bit, Lion, SGDNesterov, SGDNesterov8bit, PagedAdamW, PagedAdamW8bit, PagedAdamW32bit, Lion8bit, PagedLion8bit, DAdaptation(DAdaptAdamPreprint), DAdaptAdaGrad, DAdaptAdam, DAdaptAdan, DAdaptAdanIP, DAdaptLion, DAdaptSGD, Adafactor"

    optimizer_type = args.optimizer_type
    if args.use_8bit_adam:
        assert (
            not args.use_lion_optimizer
        ), "both option use_8bit_adam and use_lion_optimizer are specified / use_8bit_adamとuse_lion_optimizerの両方のオプションが指定されています"
        assert (
            optimizer_type is None or optimizer_type == ""
        ), "both option use_8bit_adam and optimizer_type are specified / use_8bit_adamとoptimizer_typeの両方のオプションが指定されています"
        optimizer_type = "AdamW8bit"

    elif args.use_lion_optimizer:
        assert (
            optimizer_type is None or optimizer_type == ""
        ), "both option use_lion_optimizer and optimizer_type are specified / use_lion_optimizerとoptimizer_typeの両方のオプションが指定されています"
        optimizer_type = "Lion"

    if optimizer_type is None or optimizer_type == "":
        optimizer_type = "AdamW"
    optimizer_type = optimizer_type.lower()

    # 引数を分解する
    optimizer_kwargs = {}
    if args.optimizer_args is not None and len(args.optimizer_args) > 0:
        for arg in args.optimizer_args:
            key, value = arg.split("=")
            value = ast.literal_eval(value)

            # value = value.split(",")
            # for i in range(len(value)):
            #     if value[i].lower() == "true" or value[i].lower() == "false":
            #         value[i] = value[i].lower() == "true"
            #     else:
            #         value[i] = ast.float(value[i])
            # if len(value) == 1:
            #     value = value[0]
            # else:
            #     value = tuple(value)

            optimizer_kwargs[key] = value
    # logger.info(f"optkwargs {optimizer}_{kwargs}")

    lr = args.learning_rate
    optimizer = None

    if optimizer_type == "Lion".lower():
        try:
            import lion_pytorch
        except ImportError:
            raise ImportError("No lion_pytorch / lion_pytorch がインストールされていないようです")
        logger.info(f"use Lion optimizer | {optimizer_kwargs}")
        optimizer_class = lion_pytorch.Lion
        optimizer = optimizer_class(trainable_params, lr=lr, **optimizer_kwargs)

    elif optimizer_type.endswith("8bit".lower()):
        try:
            import bitsandbytes as bnb
        except ImportError:
            raise ImportError("No bitsandbytes / bitsandbytesがインストールされていないようです")

        if optimizer_type == "AdamW8bit".lower():
            logger.info(f"use 8-bit AdamW optimizer | {optimizer_kwargs}")
            optimizer_class = bnb.optim.AdamW8bit
            optimizer = optimizer_class(trainable_params, lr=lr, **optimizer_kwargs)

        elif optimizer_type == "SGDNesterov8bit".lower():
            logger.info(f"use 8-bit SGD with Nesterov optimizer | {optimizer_kwargs}")
            if "momentum" not in optimizer_kwargs:
                logger.warning(
                    f"8-bit SGD with Nesterov must be with momentum, set momentum to 0.9 / 8-bit SGD with Nesterovはmomentum指定が必須のため0.9に設定します"
                )
                optimizer_kwargs["momentum"] = 0.9

            optimizer_class = bnb.optim.SGD8bit
            optimizer = optimizer_class(trainable_params, lr=lr, nesterov=True, **optimizer_kwargs)

        elif optimizer_type == "Lion8bit".lower():
            logger.info(f"use 8-bit Lion optimizer | {optimizer_kwargs}")
            try:
                optimizer_class = bnb.optim.Lion8bit
            except AttributeError:
                raise AttributeError(
                    "No Lion8bit. The version of bitsandbytes installed seems to be old. Please install 0.38.0 or later. / Lion8bitが定義されていません。インストールされているbitsandbytesのバージョンが古いようです。0.38.0以上をインストールしてください"
                )
        elif optimizer_type == "PagedAdamW8bit".lower():
            logger.info(f"use 8-bit PagedAdamW optimizer | {optimizer_kwargs}")
            try:
                optimizer_class = bnb.optim.PagedAdamW8bit
            except AttributeError:
                raise AttributeError(
                    "No PagedAdamW8bit. The version of bitsandbytes installed seems to be old. Please install 0.39.0 or later. / PagedAdamW8bitが定義されていません。インストールされているbitsandbytesのバージョンが古いようです。0.39.0以上をインストールしてください"
                )
        elif optimizer_type == "PagedLion8bit".lower():
            logger.info(f"use 8-bit Paged Lion optimizer | {optimizer_kwargs}")
            try:
                optimizer_class = bnb.optim.PagedLion8bit
            except AttributeError:
                raise AttributeError(
                    "No PagedLion8bit. The version of bitsandbytes installed seems to be old. Please install 0.39.0 or later. / PagedLion8bitが定義されていません。インストールされているbitsandbytesのバージョンが古いようです。0.39.0以上をインストールしてください"
                )

        optimizer = optimizer_class(trainable_params, lr=lr, **optimizer_kwargs)

    elif optimizer_type == "PagedAdamW".lower():
        logger.info(f"use PagedAdamW optimizer | {optimizer_kwargs}")
        try:
            import bitsandbytes as bnb
        except ImportError:
            raise ImportError("No bitsandbytes / bitsandbytesがインストールされていないようです")
        try:
            optimizer_class = bnb.optim.PagedAdamW
        except AttributeError:
            raise AttributeError(
                "No PagedAdamW. The version of bitsandbytes installed seems to be old. Please install 0.39.0 or later. / PagedAdamWが定義されていません。インストールされているbitsandbytesのバージョンが古いようです。0.39.0以上をインストールしてください"
            )
        optimizer = optimizer_class(trainable_params, lr=lr, **optimizer_kwargs)

    elif optimizer_type == "PagedAdamW32bit".lower():
        logger.info(f"use 32-bit PagedAdamW optimizer | {optimizer_kwargs}")
        try:
            import bitsandbytes as bnb
        except ImportError:
            raise ImportError("No bitsandbytes / bitsandbytesがインストールされていないようです")
        try:
            optimizer_class = bnb.optim.PagedAdamW32bit
        except AttributeError:
            raise AttributeError(
                "No PagedAdamW32bit. The version of bitsandbytes installed seems to be old. Please install 0.39.0 or later. / PagedAdamW32bitが定義されていません。インストールされているbitsandbytesのバージョンが古いようです。0.39.0以上をインストールしてください"
            )
        optimizer = optimizer_class(trainable_params, lr=lr, **optimizer_kwargs)

    elif optimizer_type == "SGDNesterov".lower():
        logger.info(f"use SGD with Nesterov optimizer | {optimizer_kwargs}")
        if "momentum" not in optimizer_kwargs:
            logger.info(
                f"SGD with Nesterov must be with momentum, set momentum to 0.9 / SGD with Nesterovはmomentum指定が必須のため0.9に設定します"
            )
            optimizer_kwargs["momentum"] = 0.9

        optimizer_class = torch.optim.SGD
        optimizer = optimizer_class(trainable_params, lr=lr, nesterov=True, **optimizer_kwargs)

    elif optimizer_type.startswith("DAdapt".lower()) or optimizer_type == "Prodigy".lower():
        # check lr and lr_count, and logger.info warning
        actual_lr = lr
        lr_count = 1
        if type(trainable_params) == list and type(trainable_params[0]) == dict:
            lrs = set()
            actual_lr = trainable_params[0].get("lr", actual_lr)
            for group in trainable_params:
                lrs.add(group.get("lr", actual_lr))
            lr_count = len(lrs)

        if actual_lr <= 0.1:
            logger.warning(
                f"learning rate is too low. If using D-Adaptation or Prodigy, set learning rate around 1.0 / 学習率が低すぎるようです。D-AdaptationまたはProdigyの使用時は1.0前後の値を指定してください: lr={actual_lr}"
            )
            logger.warning("recommend option: lr=1.0 / 推奨は1.0です")
        if lr_count > 1:
            logger.warning(
                f"when multiple learning rates are specified with dadaptation (e.g. for Text Encoder and U-Net), only the first one will take effect / D-AdaptationまたはProdigyで複数の学習率を指定した場合（Text EncoderとU-Netなど）、最初の学習率のみが有効になります: lr={actual_lr}"
            )

        if optimizer_type.startswith("DAdapt".lower()):
            # DAdaptation family
            # check dadaptation is installed
            try:
                import dadaptation
                import dadaptation.experimental as experimental
            except ImportError:
                raise ImportError("No dadaptation / dadaptation がインストールされていないようです")

            # set optimizer
            if optimizer_type == "DAdaptation".lower() or optimizer_type == "DAdaptAdamPreprint".lower():
                optimizer_class = experimental.DAdaptAdamPreprint
                logger.info(f"use D-Adaptation AdamPreprint optimizer | {optimizer_kwargs}")
            elif optimizer_type == "DAdaptAdaGrad".lower():
                optimizer_class = dadaptation.DAdaptAdaGrad
                logger.info(f"use D-Adaptation AdaGrad optimizer | {optimizer_kwargs}")
            elif optimizer_type == "DAdaptAdam".lower():
                optimizer_class = dadaptation.DAdaptAdam
                logger.info(f"use D-Adaptation Adam optimizer | {optimizer_kwargs}")
            elif optimizer_type == "DAdaptAdan".lower():
                optimizer_class = dadaptation.DAdaptAdan
                logger.info(f"use D-Adaptation Adan optimizer | {optimizer_kwargs}")
            elif optimizer_type == "DAdaptAdanIP".lower():
                optimizer_class = experimental.DAdaptAdanIP
                logger.info(f"use D-Adaptation AdanIP optimizer | {optimizer_kwargs}")
            elif optimizer_type == "DAdaptLion".lower():
                optimizer_class = dadaptation.DAdaptLion
                logger.info(f"use D-Adaptation Lion optimizer | {optimizer_kwargs}")
            elif optimizer_type == "DAdaptSGD".lower():
                optimizer_class = dadaptation.DAdaptSGD
                logger.info(f"use D-Adaptation SGD optimizer | {optimizer_kwargs}")
            else:
                raise ValueError(f"Unknown optimizer type: {optimizer_type}")

            optimizer = optimizer_class(trainable_params, lr=lr, **optimizer_kwargs)
        else:
            # Prodigy
            # check Prodigy is installed
            try:
                import prodigyopt
            except ImportError:
                raise ImportError("No Prodigy / Prodigy がインストールされていないようです")

            logger.info(f"use Prodigy optimizer | {optimizer_kwargs}")
            optimizer_class = prodigyopt.Prodigy
            optimizer = optimizer_class(trainable_params, lr=lr, **optimizer_kwargs)

    elif optimizer_type == "Adafactor".lower():
        # 引数を確認して適宜補正する
        if "relative_step" not in optimizer_kwargs:
            optimizer_kwargs["relative_step"] = True  # default
        if not optimizer_kwargs["relative_step"] and optimizer_kwargs.get("warmup_init", False):
            logger.info(
                f"set relative_step to True because warmup_init is True / warmup_initがTrueのためrelative_stepをTrueにします"
            )
            optimizer_kwargs["relative_step"] = True
        logger.info(f"use Adafactor optimizer | {optimizer_kwargs}")

        if optimizer_kwargs["relative_step"]:
            logger.info(f"relative_step is true / relative_stepがtrueです")
            if lr != 0.0:
                logger.warning(f"learning rate is used as initial_lr / 指定したlearning rateはinitial_lrとして使用されます")
            args.learning_rate = None

            # trainable_paramsがgroupだった時の処理：lrを削除する
            if type(trainable_params) == list and type(trainable_params[0]) == dict:
                has_group_lr = False
                for group in trainable_params:
                    p = group.pop("lr", None)
                    has_group_lr = has_group_lr or (p is not None)

                if has_group_lr:
                    # 一応argsを無効にしておく TODO 依存関係が逆転してるのであまり望ましくない
                    logger.warning(f"unet_lr and text_encoder_lr are ignored / unet_lrとtext_encoder_lrは無視されます")
                    args.unet_lr = None
                    args.text_encoder_lr = None

            if args.lr_scheduler != "adafactor":
                logger.info(f"use adafactor_scheduler / スケジューラにadafactor_schedulerを使用します")
            args.lr_scheduler = f"adafactor:{lr}"  # ちょっと微妙だけど

            lr = None
        else:
            if args.max_grad_norm != 0.0:
                logger.warning(
                    f"because max_grad_norm is set, clip_grad_norm is enabled. consider set to 0 / max_grad_normが設定されているためclip_grad_normが有効になります。0に設定して無効にしたほうがいいかもしれません"
                )
            if args.lr_scheduler != "constant_with_warmup":
                logger.warning(f"constant_with_warmup will be good / スケジューラはconstant_with_warmupが良いかもしれません")
            if optimizer_kwargs.get("clip_threshold", 1.0) != 1.0:
                logger.warning(f"clip_threshold=1.0 will be good / clip_thresholdは1.0が良いかもしれません")

        optimizer_class = transformers.optimization.Adafactor
        optimizer = optimizer_class(trainable_params, lr=lr, **optimizer_kwargs)

    elif optimizer_type == "AdamW".lower():
        logger.info(f"use AdamW optimizer | {optimizer_kwargs}")
        optimizer_class = torch.optim.AdamW
        optimizer = optimizer_class(trainable_params, lr=lr, **optimizer_kwargs)

    if optimizer is None:
        # 任意のoptimizerを使う
        optimizer_type = args.optimizer_type  # lowerでないやつ（微妙）
        logger.info(f"use {optimizer_type} | {optimizer_kwargs}")
        if "." not in optimizer_type:
            optimizer_module = torch.optim
        else:
            values = optimizer_type.split(".")
            optimizer_module = importlib.import_module(".".join(values[:-1]))
            optimizer_type = values[-1]

        optimizer_class = getattr(optimizer_module, optimizer_type)
        optimizer = optimizer_class(trainable_params, lr=lr, **optimizer_kwargs)

    optimizer_name = optimizer_class.__module__ + "." + optimizer_class.__name__
    optimizer_args = ",".join([f"{k}={v}" for k, v in optimizer_kwargs.items()])

    return optimizer_name, optimizer_args, optimizer


# Modified version of get_scheduler() function from diffusers.optimizer.get_scheduler
# Add some checking and features to the original function.


def get_scheduler_fix(args, optimizer: Optimizer, num_processes: int):
    """
    Unified API to get any scheduler from its name.
    """
    name = args.lr_scheduler
    num_warmup_steps: Optional[int] = args.lr_warmup_steps
    num_training_steps = args.max_train_steps * num_processes  # * args.gradient_accumulation_steps
    num_cycles = args.lr_scheduler_num_cycles
    power = args.lr_scheduler_power

    lr_scheduler_kwargs = {}  # get custom lr_scheduler kwargs
    if args.lr_scheduler_args is not None and len(args.lr_scheduler_args) > 0:
        for arg in args.lr_scheduler_args:
            key, value = arg.split("=")
            value = ast.literal_eval(value)
            lr_scheduler_kwargs[key] = value

    def wrap_check_needless_num_warmup_steps(return_vals):
        if num_warmup_steps is not None and num_warmup_steps != 0:
            raise ValueError(f"{name} does not require `num_warmup_steps`. Set None or 0.")
        return return_vals

    # using any lr_scheduler from other library
    if args.lr_scheduler_type:
        lr_scheduler_type = args.lr_scheduler_type
        logger.info(f"use {lr_scheduler_type} | {lr_scheduler_kwargs} as lr_scheduler")
        if "." not in lr_scheduler_type:  # default to use torch.optim
            lr_scheduler_module = torch.optim.lr_scheduler
        else:
            values = lr_scheduler_type.split(".")
            lr_scheduler_module = importlib.import_module(".".join(values[:-1]))
            lr_scheduler_type = values[-1]
        lr_scheduler_class = getattr(lr_scheduler_module, lr_scheduler_type)
        lr_scheduler = lr_scheduler_class(optimizer, **lr_scheduler_kwargs)
        return wrap_check_needless_num_warmup_steps(lr_scheduler)

    if name.startswith("adafactor"):
        assert (
            type(optimizer) == transformers.optimization.Adafactor
        ), f"adafactor scheduler must be used with Adafactor optimizer / adafactor schedulerはAdafactorオプティマイザと同時に使ってください"
        initial_lr = float(name.split(":")[1])
        # logger.info(f"adafactor scheduler init lr {initial_lr}")
        return wrap_check_needless_num_warmup_steps(transformers.optimization.AdafactorSchedule(optimizer, initial_lr))

    name = SchedulerType(name)
    schedule_func = TYPE_TO_SCHEDULER_FUNCTION[name]

    if name == SchedulerType.CONSTANT:
        return wrap_check_needless_num_warmup_steps(schedule_func(optimizer, **lr_scheduler_kwargs))

    if name == SchedulerType.PIECEWISE_CONSTANT:
        return schedule_func(optimizer, **lr_scheduler_kwargs)  # step_rules and last_epoch are given as kwargs

    # All other schedulers require `num_warmup_steps`
    if num_warmup_steps is None:
        raise ValueError(f"{name} requires `num_warmup_steps`, please provide that argument.")

    if name == SchedulerType.CONSTANT_WITH_WARMUP:
        return schedule_func(optimizer, num_warmup_steps=num_warmup_steps, **lr_scheduler_kwargs)

    # All other schedulers require `num_training_steps`
    if num_training_steps is None:
        raise ValueError(f"{name} requires `num_training_steps`, please provide that argument.")

    if name == SchedulerType.COSINE_WITH_RESTARTS:
        return schedule_func(
            optimizer,
            num_warmup_steps=num_warmup_steps,
            num_training_steps=num_training_steps,
            num_cycles=num_cycles,
            **lr_scheduler_kwargs,
        )

    if name == SchedulerType.POLYNOMIAL:
        return schedule_func(
            optimizer, num_warmup_steps=num_warmup_steps, num_training_steps=num_training_steps, power=power, **lr_scheduler_kwargs
        )

    return schedule_func(optimizer, num_warmup_steps=num_warmup_steps, num_training_steps=num_training_steps, **lr_scheduler_kwargs)


def prepare_dataset_args(args: argparse.Namespace, support_metadata: bool):
    # backward compatibility
    if args.caption_extention is not None:
        args.caption_extension = args.caption_extention
        args.caption_extention = None

    # assert args.resolution is not None, f"resolution is required / resolution（解像度）を指定してください"
    if args.resolution is not None:
        args.resolution = tuple([int(r) for r in args.resolution.split(",")])
        if len(args.resolution) == 1:
            args.resolution = (args.resolution[0], args.resolution[0])
        assert (
            len(args.resolution) == 2
        ), f"resolution must be 'size' or 'width,height' / resolution（解像度）は'サイズ'または'幅','高さ'で指定してください: {args.resolution}"

    if args.face_crop_aug_range is not None:
        args.face_crop_aug_range = tuple([float(r) for r in args.face_crop_aug_range.split(",")])
        assert (
            len(args.face_crop_aug_range) == 2 and args.face_crop_aug_range[0] <= args.face_crop_aug_range[1]
        ), f"face_crop_aug_range must be two floats / face_crop_aug_rangeは'下限,上限'で指定してください: {args.face_crop_aug_range}"
    else:
        args.face_crop_aug_range = None

    if support_metadata:
        if args.in_json is not None and (args.color_aug or args.random_crop):
            logger.warning(
                f"latents in npz is ignored when color_aug or random_crop is True / color_augまたはrandom_cropを有効にした場合、npzファイルのlatentsは無視されます"
            )


def load_tokenizer(args: argparse.Namespace):
    logger.info("prepare tokenizer")
    original_path = V2_STABLE_DIFFUSION_PATH if args.v2 else TOKENIZER_PATH

    tokenizer: CLIPTokenizer = None
    if args.tokenizer_cache_dir:
        local_tokenizer_path = os.path.join(args.tokenizer_cache_dir, original_path.replace("/", "_"))
        if os.path.exists(local_tokenizer_path):
            logger.info(f"load tokenizer from cache: {local_tokenizer_path}")
            tokenizer = CLIPTokenizer.from_pretrained(local_tokenizer_path)  # same for v1 and v2

    if tokenizer is None:
        if args.v2:
            tokenizer = CLIPTokenizer.from_pretrained(original_path, subfolder="tokenizer")
        else:
            tokenizer = CLIPTokenizer.from_pretrained(original_path)

    if hasattr(args, "max_token_length") and args.max_token_length is not None:
        logger.info(f"update token length: {args.max_token_length}")

    if args.tokenizer_cache_dir and not os.path.exists(local_tokenizer_path):
        logger.info(f"save Tokenizer to cache: {local_tokenizer_path}")
        tokenizer.save_pretrained(local_tokenizer_path)

    return tokenizer


def prepare_accelerator(args: argparse.Namespace):
    """
    this function also prepares deepspeed plugin
    """

    if args.logging_dir is None:
        logging_dir = None
    else:
        log_prefix = "" if args.log_prefix is None else args.log_prefix
        logging_dir = args.logging_dir + "/" + log_prefix + time.strftime("%Y%m%d%H%M%S", time.localtime())

    if args.log_with is None:
        if logging_dir is not None:
            log_with = "tensorboard"
        else:
            log_with = None
    else:
        log_with = args.log_with
        if log_with in ["tensorboard", "all"]:
            if logging_dir is None:
                raise ValueError(
                    "logging_dir is required when log_with is tensorboard / Tensorboardを使う場合、logging_dirを指定してください"
                )
        if log_with in ["wandb", "all"]:
            try:
                import wandb
            except ImportError:
                raise ImportError("No wandb / wandb がインストールされていないようです")
            if logging_dir is not None:
                os.makedirs(logging_dir, exist_ok=True)
                os.environ["WANDB_DIR"] = logging_dir
            if args.wandb_api_key is not None:
                wandb.login(key=args.wandb_api_key)

    # torch.compile のオプション。 NO の場合は torch.compile は使わない
    dynamo_backend = "NO"
    if args.torch_compile:
        dynamo_backend = args.dynamo_backend

    kwargs_handlers = (
        InitProcessGroupKwargs(timeout=datetime.timedelta(minutes=args.ddp_timeout)) if args.ddp_timeout else None,
        (
            DistributedDataParallelKwargs(
                gradient_as_bucket_view=args.ddp_gradient_as_bucket_view, static_graph=args.ddp_static_graph
            )
            if args.ddp_gradient_as_bucket_view or args.ddp_static_graph
            else None
        ),
    )
    kwargs_handlers = list(filter(lambda x: x is not None, kwargs_handlers))
    deepspeed_plugin = deepspeed_utils.prepare_deepspeed_plugin(args)

    accelerator = Accelerator(
        gradient_accumulation_steps=args.gradient_accumulation_steps,
        mixed_precision=args.mixed_precision,
        log_with=log_with,
        project_dir=logging_dir,
        kwargs_handlers=kwargs_handlers,
        dynamo_backend=dynamo_backend,
        deepspeed_plugin=deepspeed_plugin,
    )
    print("accelerator device:", accelerator.device)
    return accelerator


def prepare_dtype(args: argparse.Namespace):
    weight_dtype = torch.float32
    if args.mixed_precision == "fp16":
        weight_dtype = torch.float16
    elif args.mixed_precision == "bf16":
        weight_dtype = torch.bfloat16

    save_dtype = None
    if args.save_precision == "fp16":
        save_dtype = torch.float16
    elif args.save_precision == "bf16":
        save_dtype = torch.bfloat16
    elif args.save_precision == "float":
        save_dtype = torch.float32

    return weight_dtype, save_dtype


def _load_target_model(args: argparse.Namespace, weight_dtype, device="cpu", unet_use_linear_projection_in_v2=False):
    name_or_path = args.pretrained_model_name_or_path
    name_or_path = os.path.realpath(name_or_path) if os.path.islink(name_or_path) else name_or_path
    load_stable_diffusion_format = os.path.isfile(name_or_path)  # determine SD or Diffusers
    if load_stable_diffusion_format:
        logger.info(f"load StableDiffusion checkpoint: {name_or_path}")
        text_encoder, vae, unet = model_util.load_models_from_stable_diffusion_checkpoint(
            args.v2, name_or_path, device, unet_use_linear_projection_in_v2=unet_use_linear_projection_in_v2
        )
    else:
        # Diffusers model is loaded to CPU
        logger.info(f"load Diffusers pretrained models: {name_or_path}")
        try:
            pipe = StableDiffusionPipeline.from_pretrained(name_or_path, tokenizer=None, safety_checker=None)
        except EnvironmentError as ex:
            logger.error(
                f"model is not found as a file or in Hugging Face, perhaps file name is wrong? / 指定したモデル名のファイル、またはHugging Faceのモデルが見つかりません。ファイル名が誤っているかもしれません: {name_or_path}"
            )
            raise ex
        text_encoder = pipe.text_encoder
        vae = pipe.vae
        unet = pipe.unet
        del pipe

        # Diffusers U-Net to original U-Net
        # TODO *.ckpt/*.safetensorsのv2と同じ形式にここで変換すると良さそう
        # logger.info(f"unet config: {unet.config}")
        original_unet = UNet2DConditionModel(
            unet.config.sample_size,
            unet.config.attention_head_dim,
            unet.config.cross_attention_dim,
            unet.config.use_linear_projection,
            unet.config.upcast_attention,
        )
        original_unet.load_state_dict(unet.state_dict())
        unet = original_unet
        logger.info("U-Net converted to original U-Net")

    # VAEを読み込む
    if args.vae is not None:
        vae = model_util.load_vae(args.vae, weight_dtype)
        logger.info("additional VAE loaded")

    return text_encoder, vae, unet, load_stable_diffusion_format


def load_target_model(args, weight_dtype, accelerator, unet_use_linear_projection_in_v2=False):
    for pi in range(accelerator.state.num_processes):
        if pi == accelerator.state.local_process_index:
            logger.info(f"loading model for process {accelerator.state.local_process_index}/{accelerator.state.num_processes}")

            text_encoder, vae, unet, load_stable_diffusion_format = _load_target_model(
                args,
                weight_dtype,
                accelerator.device if args.lowram else "cpu",
                unet_use_linear_projection_in_v2=unet_use_linear_projection_in_v2,
            )
            # work on low-ram device
            if args.lowram:
                text_encoder.to(accelerator.device)
                unet.to(accelerator.device)
                vae.to(accelerator.device)

            clean_memory_on_device(accelerator.device)
        accelerator.wait_for_everyone()
    return text_encoder, vae, unet, load_stable_diffusion_format


def patch_accelerator_for_fp16_training(accelerator):
    org_unscale_grads = accelerator.scaler._unscale_grads_

    def _unscale_grads_replacer(optimizer, inv_scale, found_inf, allow_fp16):
        return org_unscale_grads(optimizer, inv_scale, found_inf, True)

    accelerator.scaler._unscale_grads_ = _unscale_grads_replacer


def get_hidden_states(args: argparse.Namespace, input_ids, tokenizer, text_encoder, weight_dtype=None):
    # with no_token_padding, the length is not max length, return result immediately
    if input_ids.size()[-1] != tokenizer.model_max_length:
        return text_encoder(input_ids)[0]

    # input_ids: b,n,77
    b_size = input_ids.size()[0]
    input_ids = input_ids.reshape((-1, tokenizer.model_max_length))  # batch_size*3, 77

    if args.clip_skip is None:
        encoder_hidden_states = text_encoder(input_ids)[0]
    else:
        enc_out = text_encoder(input_ids, output_hidden_states=True, return_dict=True)
        encoder_hidden_states = enc_out["hidden_states"][-args.clip_skip]
        encoder_hidden_states = text_encoder.text_model.final_layer_norm(encoder_hidden_states)

    # bs*3, 77, 768 or 1024
    encoder_hidden_states = encoder_hidden_states.reshape((b_size, -1, encoder_hidden_states.shape[-1]))

    if args.max_token_length is not None:
        if args.v2:
            # v2: <BOS>...<EOS> <PAD> ... の三連を <BOS>...<EOS> <PAD> ... へ戻す　正直この実装でいいのかわからん
            states_list = [encoder_hidden_states[:, 0].unsqueeze(1)]  # <BOS>
            for i in range(1, args.max_token_length, tokenizer.model_max_length):
                chunk = encoder_hidden_states[:, i : i + tokenizer.model_max_length - 2]  # <BOS> の後から 最後の前まで
                if i > 0:
                    for j in range(len(chunk)):
                        if input_ids[j, 1] == tokenizer.eos_token:  # 空、つまり <BOS> <EOS> <PAD> ...のパターン
                            chunk[j, 0] = chunk[j, 1]  # 次の <PAD> の値をコピーする
                states_list.append(chunk)  # <BOS> の後から <EOS> の前まで
            states_list.append(encoder_hidden_states[:, -1].unsqueeze(1))  # <EOS> か <PAD> のどちらか
            encoder_hidden_states = torch.cat(states_list, dim=1)
        else:
            # v1: <BOS>...<EOS> の三連を <BOS>...<EOS> へ戻す
            states_list = [encoder_hidden_states[:, 0].unsqueeze(1)]  # <BOS>
            for i in range(1, args.max_token_length, tokenizer.model_max_length):
                states_list.append(
                    encoder_hidden_states[:, i : i + tokenizer.model_max_length - 2]
                )  # <BOS> の後から <EOS> の前まで
            states_list.append(encoder_hidden_states[:, -1].unsqueeze(1))  # <EOS>
            encoder_hidden_states = torch.cat(states_list, dim=1)

    if weight_dtype is not None:
        # this is required for additional network training
        encoder_hidden_states = encoder_hidden_states.to(weight_dtype)

    return encoder_hidden_states


def pool_workaround(
    text_encoder: CLIPTextModelWithProjection, last_hidden_state: torch.Tensor, input_ids: torch.Tensor, eos_token_id: int
):
    r"""
    workaround for CLIP's pooling bug: it returns the hidden states for the max token id as the pooled output
    instead of the hidden states for the EOS token
    If we use Textual Inversion, we need to use the hidden states for the EOS token as the pooled output

    Original code from CLIP's pooling function:

    \# text_embeds.shape = [batch_size, sequence_length, transformer.width]
    \# take features from the eot embedding (eot_token is the highest number in each sequence)
    \# casting to torch.int for onnx compatibility: argmax doesn't support int64 inputs with opset 14
    pooled_output = last_hidden_state[
        torch.arange(last_hidden_state.shape[0], device=last_hidden_state.device),
        input_ids.to(dtype=torch.int, device=last_hidden_state.device).argmax(dim=-1),
    ]
    """

    # input_ids: b*n,77
    # find index for EOS token

    # Following code is not working if one of the input_ids has multiple EOS tokens (very odd case)
    # eos_token_index = torch.where(input_ids == eos_token_id)[1]
    # eos_token_index = eos_token_index.to(device=last_hidden_state.device)

    # Create a mask where the EOS tokens are
    eos_token_mask = (input_ids == eos_token_id).int()

    # Use argmax to find the last index of the EOS token for each element in the batch
    eos_token_index = torch.argmax(eos_token_mask, dim=1)  # this will be 0 if there is no EOS token, it's fine
    eos_token_index = eos_token_index.to(device=last_hidden_state.device)

    # get hidden states for EOS token
    pooled_output = last_hidden_state[torch.arange(last_hidden_state.shape[0], device=last_hidden_state.device), eos_token_index]

    # apply projection: projection may be of different dtype than last_hidden_state
    pooled_output = text_encoder.text_projection(pooled_output.to(text_encoder.text_projection.weight.dtype))
    pooled_output = pooled_output.to(last_hidden_state.dtype)

    return pooled_output


def get_hidden_states_sdxl(
    max_token_length: int,
    input_ids1: torch.Tensor,
    input_ids2: torch.Tensor,
    tokenizer1: CLIPTokenizer,
    tokenizer2: CLIPTokenizer,
    text_encoder1: CLIPTextModel,
    text_encoder2: CLIPTextModelWithProjection,
    weight_dtype: Optional[str] = None,
    accelerator: Optional[Accelerator] = None,
):
    # input_ids: b,n,77 -> b*n, 77
    b_size = input_ids1.size()[0]
    input_ids1 = input_ids1.reshape((-1, tokenizer1.model_max_length))  # batch_size*n, 77
    input_ids2 = input_ids2.reshape((-1, tokenizer2.model_max_length))  # batch_size*n, 77

    # text_encoder1
    enc_out = text_encoder1(input_ids1, output_hidden_states=True, return_dict=True)
    hidden_states1 = enc_out["hidden_states"][11]

    # text_encoder2
    enc_out = text_encoder2(input_ids2, output_hidden_states=True, return_dict=True)
    hidden_states2 = enc_out["hidden_states"][-2]  # penuultimate layer

    # pool2 = enc_out["text_embeds"]
    unwrapped_text_encoder2 = text_encoder2 if accelerator is None else accelerator.unwrap_model(text_encoder2)
    pool2 = pool_workaround(unwrapped_text_encoder2, enc_out["last_hidden_state"], input_ids2, tokenizer2.eos_token_id)

    # b*n, 77, 768 or 1280 -> b, n*77, 768 or 1280
    n_size = 1 if max_token_length is None else max_token_length // 75
    hidden_states1 = hidden_states1.reshape((b_size, -1, hidden_states1.shape[-1]))
    hidden_states2 = hidden_states2.reshape((b_size, -1, hidden_states2.shape[-1]))

    if max_token_length is not None:
        # bs*3, 77, 768 or 1024
        # encoder1: <BOS>...<EOS> の三連を <BOS>...<EOS> へ戻す
        states_list = [hidden_states1[:, 0].unsqueeze(1)]  # <BOS>
        for i in range(1, max_token_length, tokenizer1.model_max_length):
            states_list.append(hidden_states1[:, i : i + tokenizer1.model_max_length - 2])  # <BOS> の後から <EOS> の前まで
        states_list.append(hidden_states1[:, -1].unsqueeze(1))  # <EOS>
        hidden_states1 = torch.cat(states_list, dim=1)

        # v2: <BOS>...<EOS> <PAD> ... の三連を <BOS>...<EOS> <PAD> ... へ戻す　正直この実装でいいのかわからん
        states_list = [hidden_states2[:, 0].unsqueeze(1)]  # <BOS>
        for i in range(1, max_token_length, tokenizer2.model_max_length):
            chunk = hidden_states2[:, i : i + tokenizer2.model_max_length - 2]  # <BOS> の後から 最後の前まで
            # this causes an error:
            # RuntimeError: one of the variables needed for gradient computation has been modified by an inplace operation
            # if i > 1:
            #     for j in range(len(chunk)):  # batch_size
            #         if input_ids2[n_index + j * n_size, 1] == tokenizer2.eos_token_id:  # 空、つまり <BOS> <EOS> <PAD> ...のパターン
            #             chunk[j, 0] = chunk[j, 1]  # 次の <PAD> の値をコピーする
            states_list.append(chunk)  # <BOS> の後から <EOS> の前まで
        states_list.append(hidden_states2[:, -1].unsqueeze(1))  # <EOS> か <PAD> のどちらか
        hidden_states2 = torch.cat(states_list, dim=1)

        # pool はnの最初のものを使う
        pool2 = pool2[::n_size]

    if weight_dtype is not None:
        # this is required for additional network training
        hidden_states1 = hidden_states1.to(weight_dtype)
        hidden_states2 = hidden_states2.to(weight_dtype)

    return hidden_states1, hidden_states2, pool2


def default_if_none(value, default):
    return default if value is None else value


def get_epoch_ckpt_name(args: argparse.Namespace, ext: str, epoch_no: int):
    model_name = default_if_none(args.output_name, DEFAULT_EPOCH_NAME)
    return EPOCH_FILE_NAME.format(model_name, epoch_no) + ext


def get_step_ckpt_name(args: argparse.Namespace, ext: str, step_no: int):
    model_name = default_if_none(args.output_name, DEFAULT_STEP_NAME)
    return STEP_FILE_NAME.format(model_name, step_no) + ext


def get_last_ckpt_name(args: argparse.Namespace, ext: str):
    model_name = default_if_none(args.output_name, DEFAULT_LAST_OUTPUT_NAME)
    return model_name + ext


def get_remove_epoch_no(args: argparse.Namespace, epoch_no: int):
    if args.save_last_n_epochs is None:
        return None

    remove_epoch_no = epoch_no - args.save_every_n_epochs * args.save_last_n_epochs
    if remove_epoch_no < 0:
        return None
    return remove_epoch_no


def get_remove_step_no(args: argparse.Namespace, step_no: int):
    if args.save_last_n_steps is None:
        return None

    # last_n_steps前のstep_noから、save_every_n_stepsの倍数のstep_noを計算して削除する
    # save_every_n_steps=10, save_last_n_steps=30の場合、50step目には30step分残し、10step目を削除する
    remove_step_no = step_no - args.save_last_n_steps - 1
    remove_step_no = remove_step_no - (remove_step_no % args.save_every_n_steps)
    if remove_step_no < 0:
        return None
    return remove_step_no


# epochとstepの保存、メタデータにepoch/stepが含まれ引数が同じになるため、統合している
# on_epoch_end: Trueならepoch終了時、Falseならstep経過時
def save_sd_model_on_epoch_end_or_stepwise(
    args: argparse.Namespace,
    on_epoch_end: bool,
    accelerator,
    src_path: str,
    save_stable_diffusion_format: bool,
    use_safetensors: bool,
    save_dtype: torch.dtype,
    epoch: int,
    num_train_epochs: int,
    global_step: int,
    text_encoder,
    unet,
    vae,
):
    def sd_saver(ckpt_file, epoch_no, global_step):
        sai_metadata = get_sai_model_spec(None, args, False, False, False, is_stable_diffusion_ckpt=True)
        model_util.save_stable_diffusion_checkpoint(
            args.v2, ckpt_file, text_encoder, unet, src_path, epoch_no, global_step, sai_metadata, save_dtype, vae
        )

    def diffusers_saver(out_dir):
        model_util.save_diffusers_checkpoint(
            args.v2, out_dir, text_encoder, unet, src_path, vae=vae, use_safetensors=use_safetensors
        )

    save_sd_model_on_epoch_end_or_stepwise_common(
        args,
        on_epoch_end,
        accelerator,
        save_stable_diffusion_format,
        use_safetensors,
        epoch,
        num_train_epochs,
        global_step,
        sd_saver,
        diffusers_saver,
    )


def save_sd_model_on_epoch_end_or_stepwise_common(
    args: argparse.Namespace,
    on_epoch_end: bool,
    accelerator,
    save_stable_diffusion_format: bool,
    use_safetensors: bool,
    epoch: int,
    num_train_epochs: int,
    global_step: int,
    sd_saver,
    diffusers_saver,
):
    if on_epoch_end:
        epoch_no = epoch + 1
        saving = epoch_no % args.save_every_n_epochs == 0 and epoch_no < num_train_epochs
        if not saving:
            return

        model_name = default_if_none(args.output_name, DEFAULT_EPOCH_NAME)
        remove_no = get_remove_epoch_no(args, epoch_no)
    else:
        # 保存するか否かは呼び出し側で判断済み

        model_name = default_if_none(args.output_name, DEFAULT_STEP_NAME)
        epoch_no = epoch  # 例: 最初のepochの途中で保存したら0になる、SDモデルに保存される
        remove_no = get_remove_step_no(args, global_step)

    os.makedirs(args.output_dir, exist_ok=True)
    if save_stable_diffusion_format:
        ext = ".safetensors" if use_safetensors else ".ckpt"

        if on_epoch_end:
            ckpt_name = get_epoch_ckpt_name(args, ext, epoch_no)
        else:
            ckpt_name = get_step_ckpt_name(args, ext, global_step)

        ckpt_file = os.path.join(args.output_dir, ckpt_name)
        logger.info("")
        logger.info(f"saving checkpoint: {ckpt_file}")
        sd_saver(ckpt_file, epoch_no, global_step)

        if args.huggingface_repo_id is not None:
            huggingface_util.upload(args, ckpt_file, "/" + ckpt_name)

        # remove older checkpoints
        if remove_no is not None:
            if on_epoch_end:
                remove_ckpt_name = get_epoch_ckpt_name(args, ext, remove_no)
            else:
                remove_ckpt_name = get_step_ckpt_name(args, ext, remove_no)

            remove_ckpt_file = os.path.join(args.output_dir, remove_ckpt_name)
            if os.path.exists(remove_ckpt_file):
                logger.info(f"removing old checkpoint: {remove_ckpt_file}")
                os.remove(remove_ckpt_file)

    else:
        if on_epoch_end:
            out_dir = os.path.join(args.output_dir, EPOCH_DIFFUSERS_DIR_NAME.format(model_name, epoch_no))
        else:
            out_dir = os.path.join(args.output_dir, STEP_DIFFUSERS_DIR_NAME.format(model_name, global_step))

        logger.info("")
        logger.info(f"saving model: {out_dir}")
        diffusers_saver(out_dir)

        if args.huggingface_repo_id is not None:
            huggingface_util.upload(args, out_dir, "/" + model_name)

        # remove older checkpoints
        if remove_no is not None:
            if on_epoch_end:
                remove_out_dir = os.path.join(args.output_dir, EPOCH_DIFFUSERS_DIR_NAME.format(model_name, remove_no))
            else:
                remove_out_dir = os.path.join(args.output_dir, STEP_DIFFUSERS_DIR_NAME.format(model_name, remove_no))

            if os.path.exists(remove_out_dir):
                logger.info(f"removing old model: {remove_out_dir}")
                shutil.rmtree(remove_out_dir)

    if args.save_state:
        if on_epoch_end:
            save_and_remove_state_on_epoch_end(args, accelerator, epoch_no)
        else:
            save_and_remove_state_stepwise(args, accelerator, global_step)


def save_and_remove_state_on_epoch_end(args: argparse.Namespace, accelerator, epoch_no):
    model_name = default_if_none(args.output_name, DEFAULT_EPOCH_NAME)

    logger.info("")
    logger.info(f"saving state at epoch {epoch_no}")
    os.makedirs(args.output_dir, exist_ok=True)

    state_dir = os.path.join(args.output_dir, EPOCH_STATE_NAME.format(model_name, epoch_no))
    accelerator.save_state(state_dir)
    if args.save_state_to_huggingface:
        logger.info("uploading state to huggingface.")
        huggingface_util.upload(args, state_dir, "/" + EPOCH_STATE_NAME.format(model_name, epoch_no))

    last_n_epochs = args.save_last_n_epochs_state if args.save_last_n_epochs_state else args.save_last_n_epochs
    if last_n_epochs is not None:
        remove_epoch_no = epoch_no - args.save_every_n_epochs * last_n_epochs
        state_dir_old = os.path.join(args.output_dir, EPOCH_STATE_NAME.format(model_name, remove_epoch_no))
        if os.path.exists(state_dir_old):
            logger.info(f"removing old state: {state_dir_old}")
            shutil.rmtree(state_dir_old)


def save_and_remove_state_stepwise(args: argparse.Namespace, accelerator, step_no):
    model_name = default_if_none(args.output_name, DEFAULT_STEP_NAME)

    logger.info("")
    logger.info(f"saving state at step {step_no}")
    os.makedirs(args.output_dir, exist_ok=True)

    state_dir = os.path.join(args.output_dir, STEP_STATE_NAME.format(model_name, step_no))
    accelerator.save_state(state_dir)
    if args.save_state_to_huggingface:
        logger.info("uploading state to huggingface.")
        huggingface_util.upload(args, state_dir, "/" + STEP_STATE_NAME.format(model_name, step_no))

    last_n_steps = args.save_last_n_steps_state if args.save_last_n_steps_state else args.save_last_n_steps
    if last_n_steps is not None:
        # last_n_steps前のstep_noから、save_every_n_stepsの倍数のstep_noを計算して削除する
        remove_step_no = step_no - last_n_steps - 1
        remove_step_no = remove_step_no - (remove_step_no % args.save_every_n_steps)

        if remove_step_no > 0:
            state_dir_old = os.path.join(args.output_dir, STEP_STATE_NAME.format(model_name, remove_step_no))
            if os.path.exists(state_dir_old):
                logger.info(f"removing old state: {state_dir_old}")
                shutil.rmtree(state_dir_old)


def save_state_on_train_end(args: argparse.Namespace, accelerator):
    model_name = default_if_none(args.output_name, DEFAULT_LAST_OUTPUT_NAME)

    logger.info("")
    logger.info("saving last state.")
    os.makedirs(args.output_dir, exist_ok=True)

    state_dir = os.path.join(args.output_dir, LAST_STATE_NAME.format(model_name))
    accelerator.save_state(state_dir)

    if args.save_state_to_huggingface:
        logger.info("uploading last state to huggingface.")
        huggingface_util.upload(args, state_dir, "/" + LAST_STATE_NAME.format(model_name))


def save_sd_model_on_train_end(
    args: argparse.Namespace,
    src_path: str,
    save_stable_diffusion_format: bool,
    use_safetensors: bool,
    save_dtype: torch.dtype,
    epoch: int,
    global_step: int,
    text_encoder,
    unet,
    vae,
):
    def sd_saver(ckpt_file, epoch_no, global_step):
        sai_metadata = get_sai_model_spec(None, args, False, False, False, is_stable_diffusion_ckpt=True)
        model_util.save_stable_diffusion_checkpoint(
            args.v2, ckpt_file, text_encoder, unet, src_path, epoch_no, global_step, sai_metadata, save_dtype, vae
        )

    def diffusers_saver(out_dir):
        model_util.save_diffusers_checkpoint(
            args.v2, out_dir, text_encoder, unet, src_path, vae=vae, use_safetensors=use_safetensors
        )

    save_sd_model_on_train_end_common(
        args, save_stable_diffusion_format, use_safetensors, epoch, global_step, sd_saver, diffusers_saver
    )


def save_sd_model_on_train_end_common(
    args: argparse.Namespace,
    save_stable_diffusion_format: bool,
    use_safetensors: bool,
    epoch: int,
    global_step: int,
    sd_saver,
    diffusers_saver,
):
    model_name = default_if_none(args.output_name, DEFAULT_LAST_OUTPUT_NAME)

    if save_stable_diffusion_format:
        os.makedirs(args.output_dir, exist_ok=True)

        ckpt_name = model_name + (".safetensors" if use_safetensors else ".ckpt")
        ckpt_file = os.path.join(args.output_dir, ckpt_name)

        logger.info(f"save trained model as StableDiffusion checkpoint to {ckpt_file}")
        sd_saver(ckpt_file, epoch, global_step)

        if args.huggingface_repo_id is not None:
            huggingface_util.upload(args, ckpt_file, "/" + ckpt_name, force_sync_upload=True)
    else:
        out_dir = os.path.join(args.output_dir, model_name)
        os.makedirs(out_dir, exist_ok=True)

        logger.info(f"save trained model as Diffusers to {out_dir}")
        diffusers_saver(out_dir)

        if args.huggingface_repo_id is not None:
            huggingface_util.upload(args, out_dir, "/" + model_name, force_sync_upload=True)


def get_timesteps_and_huber_c(args, min_timestep, max_timestep, noise_scheduler, b_size, device):

    # TODO: if a huber loss is selected, it will use constant timesteps for each batch
    # as. In the future there may be a smarter way

    if args.loss_type == "huber" or args.loss_type == "smooth_l1":
        timesteps = torch.randint(min_timestep, max_timestep, (1,), device="cpu")
        timestep = timesteps.item()

        if args.huber_schedule == "exponential":
            alpha = -math.log(args.huber_c) / noise_scheduler.config.num_train_timesteps
            huber_c = math.exp(-alpha * timestep)
        elif args.huber_schedule == "snr":
            alphas_cumprod = noise_scheduler.alphas_cumprod[timestep]
            sigmas = ((1.0 - alphas_cumprod) / alphas_cumprod) ** 0.5
            huber_c = (1 - args.huber_c) / (1 + sigmas) ** 2 + args.huber_c
        elif args.huber_schedule == "constant":
            huber_c = args.huber_c
        else:
            raise NotImplementedError(f"Unknown Huber loss schedule {args.huber_schedule}!")

        timesteps = timesteps.repeat(b_size).to(device)
    elif args.loss_type == "l2":
        timesteps = torch.randint(min_timestep, max_timestep, (b_size,), device=device)
        huber_c = 1  # may be anything, as it's not used
    else:
        raise NotImplementedError(f"Unknown loss type {args.loss_type}")
    timesteps = timesteps.long()

    return timesteps, huber_c


def get_noise_noisy_latents_and_timesteps(args, noise_scheduler, latents):
    # Sample noise that we'll add to the latents
    noise = torch.randn_like(latents, device=latents.device)
    if args.noise_offset:
        if args.noise_offset_random_strength:
            noise_offset = torch.rand(1, device=latents.device) * args.noise_offset
        else:
            noise_offset = args.noise_offset
        noise = custom_train_functions.apply_noise_offset(latents, noise, noise_offset, args.adaptive_noise_scale)
    if args.multires_noise_iterations:
        noise = custom_train_functions.pyramid_noise_like(
            noise, latents.device, args.multires_noise_iterations, args.multires_noise_discount
        )

    # Sample a random timestep for each image
    b_size = latents.shape[0]
    min_timestep = 0 if args.min_timestep is None else args.min_timestep
    max_timestep = noise_scheduler.config.num_train_timesteps if args.max_timestep is None else args.max_timestep

    timesteps, huber_c = get_timesteps_and_huber_c(args, min_timestep, max_timestep, noise_scheduler, b_size, latents.device)

    # Add noise to the latents according to the noise magnitude at each timestep
    # (this is the forward diffusion process)
    if args.ip_noise_gamma:
        if args.ip_noise_gamma_random_strength:
            strength = torch.rand(1, device=latents.device) * args.ip_noise_gamma
        else:
            strength = args.ip_noise_gamma
        noisy_latents = noise_scheduler.add_noise(latents, noise + strength * torch.randn_like(latents), timesteps)
    else:
        noisy_latents = noise_scheduler.add_noise(latents, noise, timesteps)

    return noise, noisy_latents, timesteps, huber_c


# NOTE: if you're using the scheduled version, huber_c has to depend on the timesteps already
def conditional_loss(
    model_pred: torch.Tensor, target: torch.Tensor, reduction: str = "mean", loss_type: str = "l2", huber_c: float = 0.1
):

    if loss_type == "l2":
        loss = torch.nn.functional.mse_loss(model_pred, target, reduction=reduction)
    elif loss_type == "huber":
        loss = 2 * huber_c * (torch.sqrt((model_pred - target) ** 2 + huber_c**2) - huber_c)
        if reduction == "mean":
            loss = torch.mean(loss)
        elif reduction == "sum":
            loss = torch.sum(loss)
    elif loss_type == "smooth_l1":
        loss = 2 * (torch.sqrt((model_pred - target) ** 2 + huber_c**2) - huber_c)
        if reduction == "mean":
            loss = torch.mean(loss)
        elif reduction == "sum":
            loss = torch.sum(loss)
    else:
        raise NotImplementedError(f"Unsupported Loss Type {loss_type}")
    return loss


def append_lr_to_logs(logs, lr_scheduler, optimizer_type, including_unet=True):
    names = []
    if including_unet:
        names.append("unet")
    names.append("text_encoder1")
    names.append("text_encoder2")

    append_lr_to_logs_with_names(logs, lr_scheduler, optimizer_type, names)


def append_lr_to_logs_with_names(logs, lr_scheduler, optimizer_type, names):
    lrs = lr_scheduler.get_last_lr()

    for lr_index in range(len(lrs)):
        name = names[lr_index]
        logs["lr/" + name] = float(lrs[lr_index])

        if optimizer_type.lower().startswith("DAdapt".lower()) or optimizer_type.lower() == "Prodigy".lower():
            logs["lr/d*lr/" + name] = (
                lr_scheduler.optimizers[-1].param_groups[lr_index]["d"] * lr_scheduler.optimizers[-1].param_groups[lr_index]["lr"]
            )


# scheduler:
SCHEDULER_LINEAR_START = 0.00085
SCHEDULER_LINEAR_END = 0.0120
SCHEDULER_TIMESTEPS = 1000
SCHEDLER_SCHEDULE = "scaled_linear"


def get_my_scheduler(
    *,
    sample_sampler: str,
    v_parameterization: bool,
):
    sched_init_args = {}
    if sample_sampler == "ddim":
        scheduler_cls = DDIMScheduler
    elif sample_sampler == "ddpm":  # ddpmはおかしくなるのでoptionから外してある
        scheduler_cls = DDPMScheduler
    elif sample_sampler == "pndm":
        scheduler_cls = PNDMScheduler
    elif sample_sampler == "lms" or sample_sampler == "k_lms":
        scheduler_cls = LMSDiscreteScheduler
    elif sample_sampler == "euler" or sample_sampler == "k_euler":
        scheduler_cls = EulerDiscreteScheduler
    elif sample_sampler == "euler_a" or sample_sampler == "k_euler_a":
        scheduler_cls = EulerAncestralDiscreteScheduler
    elif sample_sampler == "dpmsolver" or sample_sampler == "dpmsolver++":
        scheduler_cls = DPMSolverMultistepScheduler
        sched_init_args["algorithm_type"] = sample_sampler
    elif sample_sampler == "dpmsingle":
        scheduler_cls = DPMSolverSinglestepScheduler
    elif sample_sampler == "heun":
        scheduler_cls = HeunDiscreteScheduler
    elif sample_sampler == "dpm_2" or sample_sampler == "k_dpm_2":
        scheduler_cls = KDPM2DiscreteScheduler
    elif sample_sampler == "dpm_2_a" or sample_sampler == "k_dpm_2_a":
        scheduler_cls = KDPM2AncestralDiscreteScheduler
    else:
        scheduler_cls = DDIMScheduler

    if v_parameterization:
        sched_init_args["prediction_type"] = "v_prediction"

    scheduler = scheduler_cls(
        num_train_timesteps=SCHEDULER_TIMESTEPS,
        beta_start=SCHEDULER_LINEAR_START,
        beta_end=SCHEDULER_LINEAR_END,
        beta_schedule=SCHEDLER_SCHEDULE,
        **sched_init_args,
    )

    # clip_sample=Trueにする
    if hasattr(scheduler.config, "clip_sample") and scheduler.config.clip_sample is False:
        # logger.info("set clip_sample to True")
        scheduler.config.clip_sample = True

    return scheduler


def sample_images(*args, **kwargs):
    return sample_images_common(StableDiffusionLongPromptWeightingPipeline, *args, **kwargs)


def line_to_prompt_dict(line: str) -> dict:
    # subset of gen_img_diffusers
    prompt_args = line.split(" --")
    prompt_dict = {}
    prompt_dict["prompt"] = prompt_args[0]

    for parg in prompt_args:
        try:
            m = re.match(r"w (\d+)", parg, re.IGNORECASE)
            if m:
                prompt_dict["width"] = int(m.group(1))
                continue

            m = re.match(r"h (\d+)", parg, re.IGNORECASE)
            if m:
                prompt_dict["height"] = int(m.group(1))
                continue

            m = re.match(r"d (\d+)", parg, re.IGNORECASE)
            if m:
                prompt_dict["seed"] = int(m.group(1))
                continue

            m = re.match(r"s (\d+)", parg, re.IGNORECASE)
            if m:  # steps
                prompt_dict["sample_steps"] = max(1, min(1000, int(m.group(1))))
                continue

            m = re.match(r"l ([\d\.]+)", parg, re.IGNORECASE)
            if m:  # scale
                prompt_dict["scale"] = float(m.group(1))
                continue

            m = re.match(r"n (.+)", parg, re.IGNORECASE)
            if m:  # negative prompt
                prompt_dict["negative_prompt"] = m.group(1)
                continue

            m = re.match(r"ss (.+)", parg, re.IGNORECASE)
            if m:
                prompt_dict["sample_sampler"] = m.group(1)
                continue

            m = re.match(r"cn (.+)", parg, re.IGNORECASE)
            if m:
                prompt_dict["controlnet_image"] = m.group(1)
                continue

        except ValueError as ex:
            logger.error(f"Exception in parsing / 解析エラー: {parg}")
            logger.error(ex)

    return prompt_dict


def sample_images_common(
    pipe_class,
    accelerator: Accelerator,
    args: argparse.Namespace,
    epoch,
    steps,
    device,
    vae,
    tokenizer,
    text_encoder,
    unet,
    prompt_replacement=None,
    controlnet=None,
):
    """
    StableDiffusionLongPromptWeightingPipelineの改造版を使うようにしたので、clip skipおよびプロンプトの重みづけに対応した
    """

    if steps == 0:
        if not args.sample_at_first:
            return
    else:
        if args.sample_every_n_steps is None and args.sample_every_n_epochs is None:
            return
        if args.sample_every_n_epochs is not None:
            # sample_every_n_steps は無視する
            if epoch is None or epoch % args.sample_every_n_epochs != 0:
                return
        else:
            if steps % args.sample_every_n_steps != 0 or epoch is not None:  # steps is not divisible or end of epoch
                return

    logger.info("")
    logger.info(f"generating sample images at step / サンプル画像生成 ステップ: {steps}")
    if not os.path.isfile(args.sample_prompts):
        logger.error(f"No prompt file / プロンプトファイルがありません: {args.sample_prompts}")
        return

    distributed_state = PartialState()  # for multi gpu distributed inference. this is a singleton, so it's safe to use it here

    org_vae_device = vae.device  # CPUにいるはず
    vae.to(distributed_state.device)  # distributed_state.device is same as accelerator.device

    # unwrap unet and text_encoder(s)
    unet = accelerator.unwrap_model(unet)
    if isinstance(text_encoder, (list, tuple)):
        text_encoder = [accelerator.unwrap_model(te) for te in text_encoder]
    else:
        text_encoder = accelerator.unwrap_model(text_encoder)

    # read prompts
    if args.sample_prompts.endswith(".txt"):
        with open(args.sample_prompts, "r", encoding="utf-8") as f:
            lines = f.readlines()
        prompts = [line.strip() for line in lines if len(line.strip()) > 0 and line[0] != "#"]
    elif args.sample_prompts.endswith(".toml"):
        with open(args.sample_prompts, "r", encoding="utf-8") as f:
            data = toml.load(f)
        prompts = [dict(**data["prompt"], **subset) for subset in data["prompt"]["subset"]]
    elif args.sample_prompts.endswith(".json"):
        with open(args.sample_prompts, "r", encoding="utf-8") as f:
            prompts = json.load(f)

    # schedulers: dict = {}  cannot find where this is used
    default_scheduler = get_my_scheduler(
        sample_sampler=args.sample_sampler,
        v_parameterization=args.v_parameterization,
    )

    pipeline = pipe_class(
        text_encoder=text_encoder,
        vae=vae,
        unet=unet,
        tokenizer=tokenizer,
        scheduler=default_scheduler,
        safety_checker=None,
        feature_extractor=None,
        requires_safety_checker=False,
        clip_skip=args.clip_skip,
    )
    pipeline.to(distributed_state.device)
    save_dir = args.output_dir + "/sample"
    os.makedirs(save_dir, exist_ok=True)

    # preprocess prompts
    for i in range(len(prompts)):
        prompt_dict = prompts[i]
        if isinstance(prompt_dict, str):
            prompt_dict = line_to_prompt_dict(prompt_dict)
            prompts[i] = prompt_dict
        assert isinstance(prompt_dict, dict)

        # Adds an enumerator to the dict based on prompt position. Used later to name image files. Also cleanup of extra data in original prompt dict.
        prompt_dict["enum"] = i
        prompt_dict.pop("subset", None)

    # save random state to restore later
    rng_state = torch.get_rng_state()
    cuda_rng_state = None
    try:
        cuda_rng_state = torch.cuda.get_rng_state() if torch.cuda.is_available() else None
    except Exception:
        pass

    if distributed_state.num_processes <= 1:
        # If only one device is available, just use the original prompt list. We don't need to care about the distribution of prompts.
        with torch.no_grad():
            for prompt_dict in prompts:
                sample_image_inference(
                    accelerator, args, pipeline, save_dir, prompt_dict, epoch, steps, prompt_replacement, controlnet=controlnet
                )
    else:
        # Creating list with N elements, where each element is a list of prompt_dicts, and N is the number of processes available (number of devices available)
        # prompt_dicts are assigned to lists based on order of processes, to attempt to time the image creation time to match enum order. Probably only works when steps and sampler are identical.
        per_process_prompts = []  # list of lists
        for i in range(distributed_state.num_processes):
            per_process_prompts.append(prompts[i :: distributed_state.num_processes])

        with torch.no_grad():
            with distributed_state.split_between_processes(per_process_prompts) as prompt_dict_lists:
                for prompt_dict in prompt_dict_lists[0]:
                    sample_image_inference(
                        accelerator, args, pipeline, save_dir, prompt_dict, epoch, steps, prompt_replacement, controlnet=controlnet
                    )

    # clear pipeline and cache to reduce vram usage
    del pipeline

    # I'm not sure which of these is the correct way to clear the memory, but accelerator's device is used in the pipeline, so I'm using it here.
    # with torch.cuda.device(torch.cuda.current_device()):
    #     torch.cuda.empty_cache()
    clean_memory_on_device(accelerator.device)

    torch.set_rng_state(rng_state)
    if cuda_rng_state is not None:
        torch.cuda.set_rng_state(cuda_rng_state)
    vae.to(org_vae_device)


def sample_image_inference(
    accelerator: Accelerator,
    args: argparse.Namespace,
    pipeline,
    save_dir,
    prompt_dict,
    epoch,
    steps,
    prompt_replacement,
    controlnet=None,
):
    assert isinstance(prompt_dict, dict)
    negative_prompt = prompt_dict.get("negative_prompt")
    sample_steps = prompt_dict.get("sample_steps", 30)
    width = prompt_dict.get("width", 512)
    height = prompt_dict.get("height", 512)
    scale = prompt_dict.get("scale", 7.5)
    seed = prompt_dict.get("seed")
    controlnet_image = prompt_dict.get("controlnet_image")
    prompt: str = prompt_dict.get("prompt", "")
    sampler_name: str = prompt_dict.get("sample_sampler", args.sample_sampler)

    if prompt_replacement is not None:
        prompt = prompt.replace(prompt_replacement[0], prompt_replacement[1])
        if negative_prompt is not None:
            negative_prompt = negative_prompt.replace(prompt_replacement[0], prompt_replacement[1])

    if seed is not None:
        torch.manual_seed(seed)
        torch.cuda.manual_seed(seed)
    else:
        # True random sample image generation
        torch.seed()
        torch.cuda.seed()

    scheduler = get_my_scheduler(
        sample_sampler=sampler_name,
        v_parameterization=args.v_parameterization,
    )
    pipeline.scheduler = scheduler

    if controlnet_image is not None:
        controlnet_image = Image.open(controlnet_image).convert("RGB")
        controlnet_image = controlnet_image.resize((width, height), Image.LANCZOS)

    height = max(64, height - height % 8)  # round to divisible by 8
    width = max(64, width - width % 8)  # round to divisible by 8
    logger.info(f"prompt: {prompt}")
    logger.info(f"negative_prompt: {negative_prompt}")
    logger.info(f"height: {height}")
    logger.info(f"width: {width}")
    logger.info(f"sample_steps: {sample_steps}")
    logger.info(f"scale: {scale}")
    logger.info(f"sample_sampler: {sampler_name}")
    if seed is not None:
        logger.info(f"seed: {seed}")
    with accelerator.autocast():
        latents = pipeline(
            prompt=prompt,
            height=height,
            width=width,
            num_inference_steps=sample_steps,
            guidance_scale=scale,
            negative_prompt=negative_prompt,
            controlnet=controlnet,
            controlnet_image=controlnet_image,
        )

    with torch.cuda.device(torch.cuda.current_device()):
        torch.cuda.empty_cache()

    image = pipeline.latents_to_image(latents)[0]

    # adding accelerator.wait_for_everyone() here should sync up and ensure that sample images are saved in the same order as the original prompt list
    # but adding 'enum' to the filename should be enough

    ts_str = time.strftime("%Y%m%d%H%M%S", time.localtime())
    num_suffix = f"e{epoch:06d}" if epoch is not None else f"{steps:06d}"
    seed_suffix = "" if seed is None else f"_{seed}"
    i: int = prompt_dict["enum"]
    img_filename = f"{'' if args.output_name is None else args.output_name + '_'}{num_suffix}_{i:02d}_{ts_str}{seed_suffix}.png"
    image.save(os.path.join(save_dir, img_filename))

    # wandb有効時のみログを送信
    try:
        wandb_tracker = accelerator.get_tracker("wandb")
        try:
            import wandb
        except ImportError:  # 事前に一度確認するのでここはエラー出ないはず
            raise ImportError("No wandb / wandb がインストールされていないようです")

        wandb_tracker.log({f"sample_{i}": wandb.Image(image)})
    except:  # wandb 無効時
        pass


# endregion


# region 前処理用


class ImageLoadingDataset(torch.utils.data.Dataset):
    def __init__(self, image_paths):
        self.images = image_paths

    def __len__(self):
        return len(self.images)

    def __getitem__(self, idx):
        img_path = self.images[idx]

        try:
            image = Image.open(img_path).convert("RGB")
            # convert to tensor temporarily so dataloader will accept it
            tensor_pil = transforms.functional.pil_to_tensor(image)
        except Exception as e:
            logger.error(f"Could not load image path / 画像を読み込めません: {img_path}, error: {e}")
            return None

        return (tensor_pil, img_path)


# endregion


# collate_fn用 epoch,stepはmultiprocessing.Value
class collator_class:
    def __init__(self, epoch, step, dataset):
        self.current_epoch = epoch
        self.current_step = step
        self.dataset = dataset  # not used if worker_info is not None, in case of multiprocessing

    def __call__(self, examples):
        worker_info = torch.utils.data.get_worker_info()
        # worker_info is None in the main process
        if worker_info is not None:
            dataset = worker_info.dataset
        else:
            dataset = self.dataset

        # set epoch and step
        dataset.set_current_epoch(self.current_epoch.value)
        dataset.set_current_step(self.current_step.value)
        return examples[0]


class LossRecorder:
    def __init__(self):
        self.loss_list: List[float] = []
        self.loss_total: float = 0.0

    def add(self, *, epoch: int, step: int, loss: float) -> None:
        if epoch == 0:
            self.loss_list.append(loss)
        else:
            self.loss_total -= self.loss_list[step]
            self.loss_list[step] = loss
        self.loss_total += loss

    @property
    def moving_average(self) -> float:
        return self.loss_total / len(self.loss_list)<|MERGE_RESOLUTION|>--- conflicted
+++ resolved
@@ -1493,7 +1493,6 @@
                 logger.warning(f"not directory: {subset.image_dir}")
                 return [], []
 
-<<<<<<< HEAD
             sizes = None
             if use_cached_meta:
                 logger.info(f"using cached metadata: {subset.image_dir}/dataset.txt")
@@ -1513,38 +1512,6 @@
             if use_cached_meta:
                 captions = [x[1] for x in metas]
                 missing_captions = [x[0] for x in metas if x[1] == ""]
-=======
-            info_cache_file = os.path.join(subset.image_dir, self.IMAGE_INFO_CACHE_FILE)
-            use_cached_info_for_subset = subset.cache_info
-            if use_cached_info_for_subset:
-                logger.info(
-                    f"using cached image info for this subset / このサブセットで、キャッシュされた画像情報を使います: {info_cache_file}"
-                )
-                if not os.path.isfile(info_cache_file):
-                    logger.warning(
-                        f"image info file not found. You can ignore this warning if this is the first time to use this subset"
-                        + " / キャッシュファイルが見つかりませんでした。初回実行時はこの警告を無視してください: {metadata_file}"
-                    )
-                    use_cached_info_for_subset = False
-
-            if use_cached_info_for_subset:
-                # json: {`img_path`:{"caption": "caption...", "resolution": [width, height]}, ...}
-                with open(info_cache_file, "r", encoding="utf-8") as f:
-                    metas = json.load(f)
-                img_paths = list(metas.keys())
-                sizes = [meta["resolution"] for meta in metas.values()]
-
-                # we may need to check image size and existence of image files, but it takes time, so user should check it before training
-            else:
-                img_paths = glob_images(subset.image_dir, "*")
-                sizes = [None] * len(img_paths)
-
-            logger.info(f"found directory {subset.image_dir} contains {len(img_paths)} image files")
-
-            if use_cached_info_for_subset:
-                captions = [meta["caption"] for meta in metas.values()]
-                missing_captions = [img_path for img_path, caption in zip(img_paths, captions) if caption is None or caption == ""]
->>>>>>> 4511da6d
             else:
                 # 画像ファイルごとにプロンプトを読み込み、もしあればそちらを使う
                 captions = []
@@ -1580,7 +1547,6 @@
                         break
                     logger.warning(missing_caption)
 
-<<<<<<< HEAD
             if cache_meta:
                 logger.info(f"cache metadata for {subset.image_dir}")
                 if sizes is None or sizes[0] is None:
@@ -1594,19 +1560,6 @@
                     f.write("\n".join(["<|##|>".join(x) for x in data]))
                 logger.info(f"cache metadata done for {subset.image_dir}")
 
-=======
-            if not use_cached_info_for_subset and subset.cache_info:
-                logger.info(f"cache image info for / 画像情報をキャッシュします : {info_cache_file}")
-                sizes = [self.get_image_size(img_path) for img_path in tqdm(img_paths, desc="get image size")]
-                matas = {}
-                for img_path, caption, size in zip(img_paths, captions, sizes):
-                    matas[img_path] = {"caption": caption, "resolution": list(size)}
-                with open(info_cache_file, "w", encoding="utf-8") as f:
-                    json.dump(matas, f, ensure_ascii=False, indent=2)
-                logger.info(f"cache image info done for / 画像情報を出力しました : {info_cache_file}")
-
-            # if sizes are not set, image size will be read in make_buckets
->>>>>>> 4511da6d
             return img_paths, captions, sizes
 
         logger.info("prepare images.")
@@ -3546,14 +3499,10 @@
 ):
     # dataset common
     parser.add_argument(
-<<<<<<< HEAD
         "--cache_meta", action="store_true"
     )
     parser.add_argument(
         "--use_cached_meta", action="store_true"
-=======
-        "--dataset_from_pkl", action="store_true"
->>>>>>> 4511da6d
     )
     parser.add_argument(
         "--train_data_dir", type=str, default=None, help="directory for train images / 学習画像データのディレクトリ"
