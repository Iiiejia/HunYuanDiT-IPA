--- conflicted
+++ resolved
@@ -22,13 +22,9 @@
 from library import deepspeed_utils, model_util
 
 import library.train_util as train_util
-<<<<<<< HEAD
 from library.train_util import (
     DreamBoothDataset, DatasetGroup
 )
-=======
-from library.train_util import DreamBoothDataset
->>>>>>> dfa30790
 import library.config_util as config_util
 from library.config_util import (
     ConfigSanitizer,
@@ -162,31 +158,8 @@
         tokenizers = tokenizer if isinstance(tokenizer, list) else [tokenizer]
 
         # データセットを準備する
-<<<<<<< HEAD
-        if args.dataset_from_pkl:
-            logger.info(f"Loading dataset from cached meta")
-            with open(f"{args.train_data_dir}/dataset-meta.pkl", "rb") as f:
-                train_dataset_group = pickle.load(f)
-            assert isinstance(train_dataset_group, DatasetGroup)
-            logger.info(f"Dataset Loaded")
-            logger.info(f"Dataset have {train_dataset_group.num_train_images} images")
-            logger.info(f"Dataset have {train_dataset_group.num_reg_images} reg images")
-            
-            # To simulate the correct behavior of random operations
-            # To avoid any potential to cause "seed breaking changes"
-            dataset_seed = random.randint(0, 2**31)
-            for dataset in train_dataset_group.datasets:
-                dataset.tokenizers = tokenizers
-                dataset.tokenizer_max_length = dataset.tokenizers[0].model_max_length if args.max_token_length is None else args.max_token_length + 2
-                dataset.set_seed(0)
-                dataset.shuffle_buckets()
-                dataset.set_seed(dataset_seed)
-        elif args.dataset_class is None:
-            blueprint_generator = BlueprintGenerator(ConfigSanitizer(True, True, False, True))
-=======
         if args.dataset_class is None:
             blueprint_generator = BlueprintGenerator(ConfigSanitizer(True, True, args.masked_loss, True))
->>>>>>> dfa30790
             if use_user_config:
                 logger.info(f"Loading dataset config from {args.dataset_config}")
                 user_config = config_util.load_user_config(args.dataset_config)
